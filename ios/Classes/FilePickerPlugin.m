--- conflicted
+++ resolved
@@ -395,7 +395,11 @@
     if(_result == nil) {
         return;
     }
-<<<<<<< HEAD
+    if(self.isSaveFile){
+        _result(urls[0].path);
+        _result = nil;
+        return;
+    }
     NSMutableArray<NSURL *> *newUrls;
     if(controller.documentPickerMode == UIDocumentPickerModeOpen) {
         newUrls = urls;
@@ -417,23 +421,6 @@
             }
             // Move file from app_id-Inbox to tmp/filename
             [[NSFileManager defaultManager] moveItemAtPath:url.path toPath:tempURL.path error:&error];
-=======
-    if(self.isSaveFile){
-        _result(urls[0].path);
-        _result = nil;
-        return;
-    }
-    NSMutableArray<NSURL *> *newUrls = [NSMutableArray new];
-    for (NSURL *url in urls) {
-        // Create file URL to temporary folder
-        NSURL *tempURL = [NSURL fileURLWithPath:NSTemporaryDirectory()];
-        // Append filename (name+extension) to URL
-        tempURL = [tempURL URLByAppendingPathComponent:url.lastPathComponent];
-        NSError *error;
-        // If file with same name exists remove it (replace file with new one)
-        if ([[NSFileManager defaultManager] fileExistsAtPath:tempURL.path]) {
-            [[NSFileManager defaultManager] removeItemAtPath:tempURL.path error:&error];
->>>>>>> 0fb60c98
             if (error) {
                 NSLog(@"%@", error.localizedDescription);
             } else {
