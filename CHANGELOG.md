--- conflicted
+++ resolved
@@ -1,8 +1,7 @@
-<<<<<<< HEAD
-## 6.2.1
+## 8.1.5
 ### Android
 Fix [#872](https://github.com/miguelpruivo/flutter_file_picker/issues/872)
-=======
+
 ## 8.1.4
 ### iOS
 - Fixes a crash when sometimes user swipe the modal down and call it again. [1357](https://github.com/miguelpruivo/flutter_file_picker/issues/1357)
@@ -10,7 +9,6 @@
 ## 8.1.3
 ### Android
 - Fixes a null object reference error [#1604](https://github.com/miguelpruivo/flutter_file_picker/issues/1604)
->>>>>>> 4dc10ccf
 
 ## 8.1.2
 ### Android
