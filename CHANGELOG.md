--- conflicted
+++ resolved
@@ -1,14 +1,12 @@
-<<<<<<< HEAD
-## 6.1.2
+## 6.2.1
 ### Android
 Fix [#872](https://github.com/miguelpruivo/flutter_file_picker/issues/872)
-=======
+
 ## 6.2.0
 ### Android
 Add ability to compress images on android by specifying a compression quality value ([#735]
 (https://github.com/miguelpruivo/flutter_file_picker/issues/735)).
 
->>>>>>> ece337f6
 
 ## 6.1.1
 ### Android
