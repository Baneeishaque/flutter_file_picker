<<<<<<< HEAD
## 4.6.0

#### iOS
Add conditional compilation of media, audio and document pickers for iOS.
This prevents error messages for permissions (NSPhotoLibraryUsageDescription, NSAppleMusicUsageDescription, etc.) when publishing to app store connect, in case you don't need either category. This addresses [#783](https://github.com/miguelpruivo/flutter_file_picker/issues/783) in a different way.
=======
## 4.5.1

#### Web
Adds `display:none` to the internal input element to fix a display issue in specific scenario's.
>>>>>>> 443808b9

## 4.5.0

#### Desktop (Windows)
Changes the implementation of `getDirectoryPath()` on Windows to provide a modern dialog that looks the same as a file picker dialog ([#915](https://github.com/miguelpruivo/flutter_file_picker/issues/915)).

## 4.4.0

#### Desktop (Linux, macOS, and Windows)
Adds the additional parameter `initialDirectory` to configure the initial directory where the dialog should be opened. This parameter is supported for all three dialogs (pick files, pick directory, and save file). The only exception is that the parameter does not work on Windows for the function `getDirectoryPath()`. Please note that this feature has not been implemented for Android and iOS.

## 4.3.3

#### Desktop (Linux)
Introduces two fixes for the KDE Plasma Linux implementation which uses `kdialog` to open the file picker dialogs. Firstly, the selection of multiple files is fixed so that file paths with blanks/spaces are handled correctly. Secondly, file type filters are implemented. Thank you @w1th0utnam3.

## 4.3.2

#### Desktop (Windows)
Fixes the issue under Windows that the save-file dialog did not open if the specified file name contained an illegal character. Windows prohibits the usage of [reserved characters in file names](https://docs.microsoft.com/en-us/windows/win32/fileio/naming-a-file#naming-conventions). Now the exception `IllegalCharacterInFileNameException` is thrown if the specified file name contains forbidden characters
([#926](https://github.com/miguelpruivo/flutter_file_picker/issues/926)).

## 4.3.1

#### Desktop (Linux)
Adds KDE Plasma's `kdialog` arguments, allowing `filepicker` to invoke `kdialog` for file system manipulation using shell scripts on distributions that use KDE Plasma as their Desktop Environment and don't ship `zenity` or `qarma`.

## 4.3.0

##### Desktop (Windows)
Adds the parameter `lockParentWindow` for Windows desktop. This parameter makes the file picker dialog behave like a modal window. That is, the file picker always stays in front of the Flutter window until it is closed. Thank you @vinicios-cervantes.

## 4.2.8

##### Desktop (Windows)
Fixes the issue under Windows that the user could not select more than about 256 files (depending on the length of the file paths) because the buffer size for storing the selected file paths was too small. ([#918](https://github.com/miguelpruivo/flutter_file_picker/issues/918)).


## 4.2.7

##### Desktop (macOS & Windows)
Fixes the issue under Windows that the user could select all file types even though a file type filter was enabled. This error existed because the user could select the entry `All Files (*.*)` in the file type filter dropdown. Also, fixes the bug under macOS that users could select files without file extension even when one of the pre-defined file type filters (audio, image, video, or media) was enabled. ([#871](https://github.com/miguelpruivo/flutter_file_picker/issues/871)).

## 4.2.6

##### Android
Fixes linting error during builds ([#851](https://github.com/miguelpruivo/flutter_file_picker/issues/851)).

## 4.2.5

##### Desktop (macOS)
Fixes the issue of picking filenames that contain a comma followed by a space ([#890](https://github.com/miguelpruivo/flutter_file_picker/issues/890)).

## 4.2.4

##### iOS
Improves error handling when device can't fetch files due to low storage space ([#885](https://github.com/miguelpruivo/flutter_file_picker/issues/885)).

## 4.2.3

##### iOS
Fixed an issue that was creating a crash when media in PHPickerViewController in iOs was tapped several times very fast, we check that _result is not empty to avoid the crash. No Github issue created.

## 4.2.2+1

##### Android
Reverts Android `READ_EXTERNAL_STORAGE` permission removal.

## 4.2.2

##### Android
Removes `<uses-permission android:name="android.permission.READ_EXTERNAL_STORAGE"/>` permission from the platform implementation Manifest since may not be required for some applications and devs can manually add it to their own application if needed ([#864](https://github.com/miguelpruivo/flutter_file_picker/issues/864)).

## 4.2.1

##### Android
Fixes an issue where `onFileLoading` would be called while picking directories ([#863](https://github.com/miguelpruivo/flutter_file_picker/issues/863)).

## 4.2.0

Adds the `identifier` property to the `PlatformFile` which references the original file identifier for both iOS & Android ([#804](https://github.com/miguelpruivo/flutter_file_picker/issues/804)).

## 4.1.6
##### Desktop (macOS)
Fixes the issue that users could not pick `.app` files on macOS because FilePicker tried to determine the file size of `.app` files. On macOS, these special kind of files are actually Unix directories in a special format ([read more on StackExchange](https://apple.stackexchange.com/a/112213)). Now, if a file is picked, which is actually a directory, then the file size will be zero. ([#856](https://github.com/miguelpruivo/flutter_file_picker/issues/856))

## 4.1.5
##### Web
- Fixes an issue that would prevent the call to return when both `withReadStream` and `allowMultiple` were set. ([#843](https://github.com/miguelpruivo/flutter_file_picker/issues/843)).
- Addresses an issue in the example app.

## 4.1.4
##### Android
Addresses an issue where multiple media files couldn't be picked in some 3rd party explorers ([#846](https://github.com/miguelpruivo/flutter_file_picker/issues/846)). Thank you @innim98.

## 4.1.3
##### iOS
Fixes an issue where Live Photos were being picked as `.pvt` packages (since iOS 15). From now on, if `allowCompression` is set to `true`, Live Photos will automatically be converted to static JPEG pictures. ([#835](https://github.com/miguelpruivo/flutter_file_picker/issues/835)) 

## 4.1.2
##### Desktop (Linux)
Fixes the issue that on Linux the file type filter `FileType.any` did not allow the selection of files without file extension. ([#836](https://github.com/miguelpruivo/flutter_file_picker/issues/836))

## 4.1.1
##### iOS
Fixes an issue that would result in picker being dismissed by pulling down the modal sheet without an event. ([#828](https://github.com/miguelpruivo/flutter_file_picker/issues/828))

##### Web
Addresses an issue when comparing files on Web would result in an error due to `path` not being accessible. ([#822](https://github.com/miguelpruivo/flutter_file_picker/issues/822)) 

## 4.1.0
Extends API by new function `saveFiles()` for opening a save-file dialog as requested in [#799](https://github.com/miguelpruivo/flutter_file_picker/issues/799). This feature is only supported on desktop platforms (Linux, macOS, and Windows).

## 4.0.3
Makes the `path` getter nullable to match with its property ([#823](https://github.com/miguelpruivo/flutter_file_picker/issues/823)).

## 4.0.2
##### Desktop (Windows)
Fixes custom extension filter. Thank you @jgoyvaerts.

## 4.0.1
##### General
Overrides equality and toString for `platform_file` and `file_picker_result` for better comparison different results. Thank you @Nolence.
##### iOS
- Changes the presentation type of the picker from `UIModalPresentationCurrentContext` to `UIModalPresentationAutomatic` ([#813](https://github.com/miguelpruivo/flutter_file_picker/issues/813)).

##### Web
- Fixes regression of [#746](https://github.com/miguelpruivo/flutter_file_picker/issues/746).
- Updates exception text when trying to access `path` on Web. Thank you @maxzod.

## 4.0.0
### Desktop support added for all platforms (MacOS, Linux & Windows) ([#271](https://github.com/miguelpruivo/flutter_file_picker/issues/271)) 🎉
From now on, you'll be able to use file_picker with all your platforms, a big thanks to @philenius, which made this possible and allowed the [flutter_file_picker_desktop](https://github.com/philenius/flutter_file_picker_desktop) to be merged with this one.

Have in mind that because of platforms differences, that the following API methods aren't available to use on Desktop:
- The `onFileLoading()` isn't necessary, hence, `FilePickerStatus` won't change, since it hasn't any effect on those;
- `clearTemporaryFiles()` isn't necessary since those files aren't created — the platforms will always use a reference to the original file;
- There is a new optional parameter `dialogTitle` which can be used to set the title of the modal dialog when picking the files;

##### Web
Adds `onFileLoading()` to Web. ([#766](https://github.com/miguelpruivo/flutter_file_picker/issues/766)).

## 3.0.4
##### Android
- Addresses an issue where an invalid custom file extension wouldn't throw an error when it should. Thank you @Jahn08.
- Fixes `getDirectoryPath()` [#745](https://github.com/miguelpruivo/flutter_file_picker/issues/745). Thank you @tomm1e.

## 3.0.3

#### Web
- Removes analysis_options.yaml from the plugin and fixes the _Don't import implementation files from another package_ warning (#746).
#### Android
- Addresses an issue where bytes might be missing after first picking when `withData` is set to `true`. ([#616](https://github.com/miguelpruivo/flutter_file_picker/issues/616)).

#### Desktop (GO)
- Patches README import path. (Thank you @voynichteru)

## 3.0.2+2
- Fixes [#725](https://github.com/miguelpruivo/flutter_file_picker/issues/725).

## 3.0.2
##### General
- `name` and `size` properties are now non-nullable types.
##### Docs
- Updates README;
- Updates API docs;

##### Example
- Updates Android example app to V2;
##### Android
- Removes deprecated call warnings;

##### Other
- Adds analysis_options.yaml with linter rule to surpress warnings from generated_plugin_registrant.

## 3.0.1
#### Android
- Use MediaStore Opener (which goes through the gallery) instead of default explorer. (Thank you @tmthecoder).

#### Web
- Add event when canceling the picker. (Thank you @letranloc).

#### Other
- Updates example app to null safety.

## 3.0.0
Adds null safety support ([#510](https://github.com/miguelpruivo/flutter_file_picker/issues/510)).
## 2.1.7
### iOS
- Fixes an issue where a crash could happen when picking a lot of media files in low memory devices ([#606](https://github.com/miguelpruivo/flutter_file_picker/issues/606)).
- Updates `preferredAssetRepresentationMode`. Thank you @nrikiji.

## 2.1.6
- Addresses an issue on iOS 14 and later where events `onFileLoading` events weren't being provided ([#577](https://github.com/miguelpruivo/flutter_file_picker/issues/577)). 

## 2.1.5+1
- Web: Updates `size` property from `PlatformFile` to be in bytes instead of kb;
- Applies minor refactor to example app. Thank you @Abhishek01039;

## 2.1.5
iOS & Android: Updates `size` property from `PlatformFile` to be in bytes instead of kb.

## 2.1.4
iOS: Fixes iOS ViewController which is nil when UIWindow.rootViewController have changed. ([#525](https://github.com/miguelpruivo/flutter_file_picker/issues/525)). Thank you @devcxm. 

## 2.1.3
Android: Updates file name handling method. ([#487](https://github.com/miguelpruivo/flutter_file_picker/issues/487))

## 2.1.2
Desktop (Go): Fixed desktop plugin implementation. Thank you @DenchikBY. ([#382](https://github.com/miguelpruivo/flutter_file_picker/issues/382#issuecomment-744055654))

## 2.1.1
iOS: Fixes an issue that could result in a crash when selecting a media item twice. ([#518](https://github.com/miguelpruivo/flutter_file_picker/issues/518))

## 2.1.0
Adds `withReadStream` that allows bigger files to be streamed read into a `Stream<List<int>>`. Thanks @redsolver.

## 2.0.13
Updates `extension` helper getter to use the `name` property instead of `path`, since the latest isn't available on the Web, hence, the extension wouldn't be as well. Thank you @markgrancapal.

## 2.0.12
Android:

- Fixes an issue that could result in some files not being properly retrieved due to special characters on their names. ([#472](https://github.com/miguelpruivo/flutter_file_picker/issues/472))
- Fixes a NPE that could happen with some devices. ([#482](https://github.com/miguelpruivo/flutter_file_picker/issues/482))


## 2.0.11
iOS: Fixes `FileType.audio` exports to support ipod-library content (non DRM protected). From now on, a cached asset (m4a) will be exported from the selected music file in the Music app, so it can later be used. Fixes ([#441](https://github.com/miguelpruivo/flutter_file_picker/issues/441)).

## 2.0.10
Adds missing extension to `name` property of `PlatformFile`. ([#444](https://github.com/miguelpruivo/flutter_file_picker/issues/444))

## 2.0.9+1
Minor fix on CHANGELOG regarding version `2.0.9`.

## 2.0.9
Android: Updates package visibility to fully support Android 11 (SDK 30 and later). ([#440](https://github.com/miguelpruivo/flutter_file_picker/issues/440))

*Note: If you have build issues from now on because `<queries>` aren't recognized, you'll need to update your build.gradle to use one of the [following patched versions](https://github.com/miguelpruivo/flutter_file_picker/wiki/Troubleshooting#android).* 

## 2.0.8+1
- iOS: Updates media picker to launch in app context (instead of modal).
- Minor update to README file.

## 2.0.8
Fixes an issue on iOS 14, where canceling with swipe gestures, could result in cancel event not being dispatched. ([#431](https://github.com/miguelpruivo/flutter_file_picker/issues/431)).

## 2.0.7
Fixes [#425](https://github.com/miguelpruivo/flutter_file_picker/issues/425) and updates iOS to use NSDocumentDirectory on iOS 12 or lower. Thanks @allanwolski. 

## 2.0.6
iOS: Fixes iOS 14 media picker (image & video) (#405, #407).

## 2.0.5
Android: Fixes [#402](https://github.com/miguelpruivo/flutter_file_picker/issues/402).

## 2.0.4
Desktop (Go): Fixes directory pick on Linux.

## 2.0.3
Android: Fixes out of memory issue on some devices when picking big files.

## 2.0.2+2
Fixes multi-pick example on README.

## 2.0.2+1
iOS: Fixes conditional import for backwards compatibility with Xcode 11.

## 2.0.2
Web: Adds mobile Safari support and other minor improvements.
iOS: Adds conditional import for backwards compatibility with Xcode 11.

## 2.0.1+2
iOS: Addresses an issue that could prevent users from viewing picked media elements (pictures/videos) from gallery on iOS 14.

## 2.0.1+1
Fixes README screenshots.

## 2.0.1
iOS: Updates picker to use new PHPickerController for both single and multi media (image/video) picks (iOS 14 and above only).

## 2.0.0
**Breaking Changes**
- Unifies all platforms (IO, Web and Desktop) in a single plugin (file_picker) that can be used seamlessly across all. Both [file_picker_interface](https://pub.dev/packages/file_picker_platform_interface) and [file_picker_web](https://pub.dev/packages/file_picker_web) are no longer mantained from now on.
- You'll now have to use `FilePicker.platform.pickFiles()` and extract the files from `FilePickerResult`;
- Because platforms are unified and mixing `File` instances from dart:io and dart:html required stubbing and bloated code, it's no longer available as helper method so you'll have to instanciate a `File` with the picked paths;

**New features**
- Simplified usage, now you only need to use `FilePicker.platform.pickFiles()` with desired parameters which will return a `FilePickerResult` with a `List<PlatformFile>` containing the picked data;
- Added classes `FilePickerResult` and `PlatformFile` classes with helper getters;
- On Android all picked files are scoped cached which should result in most of files being available. Caching process is only made once, so once done, the picked instance should be the same;
- On iOS picking audio now supports multiple and cloud picks;
- Added parameter `withData` that allows file data to be immediately available on memory as `Uint8List` (part of `PlatformFile` instance). This is particularly helpful on web or if you are going to upload to somehwere else;
- Major refactor with some clean-up and improvements;

**Removed**
- Single methods such as `getFilePath()`, `getMultiFilePath()`, `getFile()` and `getMultiFile()` are no longer availble in favor o `pickFiles()`;

## 1.13.3
Go: Updates MacOS directory picker to applescript (thank you @trister1997).

## 1.13.2
Android: fixes picking paths from Downloads directory on versions below Android Q.

## 1.13.1
Android: adds support to non-legacy picking on Android Q or above (thank you @lakshyab1995).

## 1.13.0+1
Fixes an issue that could prevent `1.13.0` from being built due to missing `allowCompression` property.

## 1.13.0
Adds `allowCompression` property that will define if media (video & image) files are allowed to be compressed by OS when picked. On Android this has no effect as it already returns the original file or an integral copy.

## 1.12.0
Adds `getDirectoryPath()` desktop (go) implementation.

## 1.11.0+3
Updates tearDown() call order on Android's implementation.

## 1.11.0+2
Updates README file (iOS preview).

## 1.11.0+1
Updates README file.

## 1.11.0
Adds `onFileLoading` handler for every picking method that will provide picking status: `FilePickerStatus.loading` and `FilePickerStatus.done` so you can, for example, display a custom loader.

## 1.10.0
Adds `getDirectoryPath()` method that allows you to select and pick directory paths. Android, requires SDK 21 or above for this to work, and iOS requires iOS 11 or above. 

## 1.9.0+1
Adds a temporary workaround on Android where it can trigger `onRequestPermissionsResult` twice, related to Flutter issue [49365](https://github.com/flutter/flutter/issues/49365) for anyone affected in Flutter versions below 1.14.6.

## 1.9.0
Adds `clearTemporaryFiles()` that allows you to explicitly remove cached files — on Android applies typically to those picked from remote providers, on iOS _all_ picked files are cached.

## 1.8.0+2
Updates podspec to use only PhotoGallery from DKImagePickerController (thanks @jamesdixon!)

## 1.8.0+1
Minor fix on `getFile()` method — should affect only those on 1.8.0.

## 1.8.0
Adds `FileType.media` that will allow you to pick video and images at the same time. On iOS, this will let you pick directly from Photos app (gallery), if you want to use Files app, you _must_ use `FileType.custom` with desired extensions.

## 1.7.1
Updates iOS multi gallery picker dependency and adds a modal loading while fetching exporting assets.

## 1.7.0
**Breaking change**

Added support for multi-picks of videos and photos from Photos app on iOS through [DKImagePicker](https://github.com/zhangao0086/DKImagePickerController) — use any of the `getMulti` methods with `FileType.image` or `FileType.video`. From now on, you'll need to add `use_frameworks!` in your ios/Podfile.

## 1.6.3+2
* Fixes a crash on Android when a file has an id that can't be resolved and uses a name instead (#221);
* Minor fix on Go (Desktop) - Windows (thanks @marchellodev);

## 1.6.3+1
Addresses an issue with plugin calls on Go (Desktop) - Linux & Windows

## 1.6.3
Addresses an issue with plugin calls on Go (Desktop) - MacOS

## 1.6.2
Updates Go (Desktop) to support multiple extension filters.

## 1.6.1
Addresses an issue that could result in permission handler resolving requests from other activities.

## 1.6.0

* Adds multiple file extension filter support. From now on, you _must_ provide a `List` of extensions with type `FileType.custom` when restricting types while picking.
* Other minor improvements;

## 1.5.1

* iOS: Fixes an issue that could result in a crash when selecting files (with repeated taps) from 3rd party remote providers (Google Drive, Dropbox etc.);
* Go: Updates channel name;
* Adds check that ensures that you one uses `FileType.custom` when providing a custom file extension filter;

## 1.5.0+2
Updates channel name on iOS.

## 1.5.0+1
Adds temporary workaround for (#49365)(https://github.com/flutter/flutter/issues/49365) until 1.14.6 lands on stable channel.

## 1.5.0

* **Breaking change:** Refactored `FileType` to match lower camelCase Dart guideline (eg. `FileType.ALL` now is `FileType.all`);
* Added support for new [Android plugins APIs](https://flutter.dev/docs/development/packages-and-plugins/plugin-api-migration) (Android V2 embedding);

## 1.4.3+2
Updates dependencies.

## 1.4.3+1
Removes checked flutter_export_environment.sh from example app.

## 1.4.3

**Bug fix**
 * Fixes an issue that could result in a crash when tapping multiple times in the same media file while picking, on some iOS devices (#171).

## 1.4.2+1
Updates go-flutter dependencies.

## 1.4.2

**Bug fix**
 * Fixes an issue that could cause a crash when picking video files in iOS 13 or above due to SDK changes.
 * Updates Go-Flutter with go 1.13.

## 1.4.1

**Bug fix:** Fixes an issue that could result in some cached files, picked from Google Photos (remote file), to have the name set as `null`.

## 1.4.0+1

**Bug fix:** Fixes an issue that could prevent internal storage files from being properly picked. 

## 1.4.0

**New features**
 * Adds Desktop support throught **[go-flutter](https://github.com/go-flutter-desktop/go-flutter)**, you can see detailed instructions on how to get in runing [here](https://github.com/go-flutter-desktop/hover).
 * Adds Desktop example, to run it just do `hover init` and then `hover run` within the plugin's example folder (you must have go and hover installed, check the previous point).
 * Similar to `getFile`, now there is also a `getMultiFile` which behaves the same way, but returning a list of files instead.

**Improvements**
 * Updates Android SDK deprecated code.
 * Sometimes when a big file was being picked from a remote directory (GDrive for example), the UI could be blocked. Now this shouldn't happen anymore.

## 1.3.8

**Bug fix:** Fixes an issue that could cause a crash when picking files with very long names.

**Changes:** Updates Android target API to 29.

## 1.3.7

**Rollback - Breaking change:** Re-adds runtime verification for external storage read permission. Don't forget to add the permission to the `AndroidManifest.xml` file as well. More info in the README file.

**Bug fix:** Fixes a crash that could cause some Android API to crash when multiple files were selected from external storage.

## 1.3.6

**Improvements**
 * Removes the Android write permissions requirement.
 * Minor improvements in the example app.
 * Now the exceptions are rethrown in case the user wants to handle them, despite that already being done in the plugin call.

## 1.3.5

**Bug fix:** Fixes an issue that could prevent users to pick files from the iCloud Drive app, on versions below iOS 11. 

## 1.3.4+1

**Rollback:** Removes a local dependency that shouldn't have been committed with `1.3.4` which would cause Android build to fail.

## 1.3.4

**Bug fix:** Protects the `registrar.activity()` in the Android side of being accessed when it's `null`.

## 1.3.3

**Bug fixes**
 * Fixes an issue where sometimes a single file path was being returned as a `List` instead of `String`.
 * `requestCode` in Android intents are now restricted to 16 bits.

## 1.3.2

**Bug fix:** Returns a `null` value in the `getFile()` when the picker is canceled.

## 1.3.1

**Bug fix:** Fixes an issue on Android, where other activity would try to call `FilePicker`'s result object when it shouldn't.  

## 1.3.0

**Breaking changes**
 * `FileType.CAMERA` is no longer available, if you need it, you can use this package along with [image_picker](https://pub.dartlang.org/packages/image_picker).
 
**New features**
 * You can now pick multiple files by using the `getMultiFilePath()` method which will return a `Map<String,String>` with all paths from selected files, where the key matches the file name and the value its path. Optionally, it also supports filtering by file extension, otherwise all files will be selectable. Nevertheless, you should keep using `getFilePath()` for single path picking.
 * You can now use `FileType.AUDIO` to pick audio files. In iOS this will let you select from your music library. Paths from DRM protected files won't be loaded (see README for more details).
 * Adds `getFile()` utility method that does the same of `getFilePath()` but returns a `File` object instead, for the returned path.
 
**Bug fixes and updates**
 * This package is no longer attached to the [image_picker](https://pub.dartlang.org/packages/image_picker), and because of that, camera permission is also no longer required.
 * Fixes an issue where sometimes the _InputStream_ wasn't being properly closed. Also, its exception is now being forward to the plugin caller.
 * Fixes an issue where the picker, when canceled, wasn't calling the result callback on the underlying platforms.

## 1.2.0

**Breaking change**: Migrate from the deprecated original Android Support Library to AndroidX. This shouldn't result in any functional changes, but it requires any Android apps using this plugin to [also migrate](https://developer.android.com/jetpack/androidx/migrate) if they're using the original support library.

## 1.1.1

* Updates README file.

## 1.1.0

**Breaking changes** 
 * `FileType.PDF` was removed since now it can be used along with custom file types by using the `FileType.CUSTOM` and providing the file extension (e.g. PDF, SVG, ZIP, etc.).
 * `FileType.CAPTURE` is now `FileType.CAMERA`
 
**New features**
 * Now it is possible to provide a custom file extension to filter file picking options by using `FileType.CUSTOM`
 
**Bug fixes and updates**
 * Fixes file names from cloud on Android. Previously it would always display **Document**
 * Fixes an issue on iOS where an exception was being thrown after canceling and re-opening the picker.
 * Fixes an issue where collision could happen with request codes on Android.
 * Adds public documentation to `file_picker`
 * Example app updated.
 * Updates .gitignore

## 1.0.3

 * Fixes `build.gradle`.  

## 1.0.2

 * Minor update of README file. 

## 1.0.1

 * Adds comments for public API

## 1.0.0

 * **Version 1.0** release.
 * Adds support for ANY and VIDEO files.
 * Fixes an issue where permissions were recursively asked on Android.
 * Fixes an issue where some paths from document files couldn't be loaded with Android 8.0.
 * Updates README file to match changes. 
 * General refactor & cleanup. 

## 0.1.6
* Replaces commons dependency with FilePath class on Android, to handle path resolution on different SDK. 

## 0.1.5
* Minor correction in the README file. 

## 0.1.4
* Changed Meta minimum version due to versioning conflict with flutter_localization. 

## 0.1.3

* Updated readme.

## 0.1.2

* Changed license from Apache 2.0 to MIT. 
* Adds demo screenshot.

## 0.1.1

* Adds license information (Apache 2.0).
* Adds CHANGELOG details.

## 0.1.0

* Initial release.
* Supports picking paths from files on local storage, cloud.
* Supports picking paths from both gallery & camera due to [image_picker](https://pub.dartlang.org/packages/image_picker) dependency.<|MERGE_RESOLUTION|>--- conflicted
+++ resolved
@@ -1,15 +1,13 @@
-<<<<<<< HEAD
 ## 4.6.0
 
 #### iOS
 Add conditional compilation of media, audio and document pickers for iOS.
 This prevents error messages for permissions (NSPhotoLibraryUsageDescription, NSAppleMusicUsageDescription, etc.) when publishing to app store connect, in case you don't need either category. This addresses [#783](https://github.com/miguelpruivo/flutter_file_picker/issues/783) in a different way.
-=======
+
 ## 4.5.1
 
 #### Web
 Adds `display:none` to the internal input element to fix a display issue in specific scenario's.
->>>>>>> 443808b9
 
 ## 4.5.0
 
