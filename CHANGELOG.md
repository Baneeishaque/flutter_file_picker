--- conflicted
+++ resolved
@@ -1,10 +1,8 @@
-<<<<<<< HEAD
-## 5.3.4
+## 7.0.2
 ### Desktop (Linux)
 File picker extensions for Linux Zenity are case insensitive now
 Fixes [#1322](https://github.com/miguelpruivo/flutter_file_picker/issues/1322)
 
-=======
 ## 6.2.1
 ### Desktop (Windows)
 The `initialDirectory` parameter of `getDirectoryPath()` now works ([#970](https://github.com/miguelpruivo/flutter_file_picker/issues/970)).
@@ -37,11 +35,13 @@
 ### iOS
 Fix if selecting from gallery multiple files from remote sources (eg GoPro, Drone) imported to the device gallery and uploaded to iCloud they would have the same file name and it shows only one image repeated
 Fix returned images are in different onder from the gallery selection
+
 ## 5.3.4
 fix [#1317](https://github.com/miguelpruivo/flutter_file_picker/issues/1317)
->>>>>>> f23fdb55
+
 ## 5.3.3
 fix [#1312](https://github.com/miguelpruivo/flutter_file_picker/issues/1312)
+
 ## 5.3.2
 ### Desktop (Windows)
 Bumps the dependency `win32` to 5.0.2 ([#1281](https://github.com/miguelpruivo/flutter_file_picker/pull/1281)). Thank you @frg2089!
