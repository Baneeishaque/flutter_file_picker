<<<<<<< HEAD
## 8.1.3
### iOS
- fix [1367](https://github.com/miguelpruivo/flutter_file_picker/issues/1367)
=======
## 8.3.0
### Desktop (macOS) && iOS
- Adds support for Swift Package Manager for compatibility with new projects [#1582](https://github.com/miguelpruivo/flutter_file_picker/issues/1582)

## 8.2.0
### Desktop (macOS)
- Reimplement macOS file picker using method channels (fixes [#1492](https://github.com/miguelpruivo/flutter_file_picker/issues/1492), [#1445](https://github.com/miguelpruivo/flutter_file_picker/issues/1445), [#1674](https://github.com/miguelpruivo/flutter_file_picker/issues/1674), [#1685](https://github.com/miguelpruivo/flutter_file_picker/issues/1685))

## 8.1.7
### iOS 
- Fix Image Picker to Handle Partial Failures Gracefully [#1554](https://github.com/miguelpruivo/flutter_file_picker/issues/1554)

## 8.1.6
### Android
- Fix Android compile error [#1643](https://github.com/miguelpruivo/flutter_file_picker/issues/1643)

## 8.1.5
### Android
- Fix [#872](https://github.com/miguelpruivo/flutter_file_picker/issues/872) by removing unnecessary external storage permission

## 8.1.4
### iOS
- Fixes a crash when sometimes user swipe the modal down and call it again. [1357](https://github.com/miguelpruivo/flutter_file_picker/issues/1357)

## 8.1.3
### Android
- Fixes a null object reference error [#1604](https://github.com/miguelpruivo/flutter_file_picker/issues/1604)
>>>>>>> 83bdfc9b

## 8.1.2
### Android
- Fixes a cache deletion issue [#1505](https://github.com/miguelpruivo/flutter_file_picker/issues/1505)

## 8.1.1
### Web
- Migrate the web example to use the new web bootstrapping, introduced in Flutter 3.22.

## 8.1.0
### General
- Updates the minimum Flutter version to 3.22.0, to support Dart 3.4.

### Web
- Updates the `package:web` dependency to 1.0.0.
- Removes a redundant `FilePickerWeb.platform` static field. Use `FilePicker.platform` instead.

## 8.0.7
### General
- Fixes an issue relating to incorrect registration of platform-specific implementations. [#1555](https://github.com/miguelpruivo/flutter_file_picker/issues/1555).
- Fixes an issue that required users to use `kIsWeb` and `FilePickerWeb` when running on the web.

## 8.0.6
### Android
Updates the minimum Android SDK version to 21, to match the current Flutter minimum Android SDK version. Fixes [#1522](https://github.com/miguelpruivo/flutter_file_picker/issues/1522), [#1528](https://github.com/miguelpruivo/flutter_file_picker/issues/1528), and [#1531](https://github.com/miguelpruivo/flutter_file_picker/issues/1531). Thanks @navaronbracke.

## 8.0.5
### Web
Release picked file data in memory to avoid memory leak

## 8.0.4
### Android
Removes references to Flutter v1 android embedding classes.

## 8.0.3
### Web
Fixes a TypeError with `pickFiles()` when using the HTML renderer.

## 8.0.2
### iOS
Fixes the bug [#1412](https://github.com/miguelpruivo/flutter_file_picker/issues/1412) that picking a folder in iOS causes the original folder to be deleted.

## 8.0.1
### iOS
Fixes an issue preventing compilation on iOS when using Pod::PICKER_DOCUMENT = false.

## 8.0.0+1
Removes linter warnings and fixes CI/CD.

## 8.0.0
### Desktop
Removes Flutter GO support.

### iOS
Adds privacy manifest [#1418](https://github.com/miguelpruivo/flutter_file_picker/issues/1418).

## 7.1.0+1
Fixes typo on docs (there was some refernces to `FileType.all` instead of the correct `FileType.any`).

## 7.1.0
### General
- Adds `xFiles` getter to [FilePickerResult] and `XFile` to `PlatformFile` to retrieve a `List<XFile>` or single `XFile` accordingly.
- Bumps win32, flutter_plugin_android_lifecycle, plugin_platform_interface and lints versions.
- Fixes NPE when compressing images from gallery on Android 14 [#1455](https://github.com/miguelpruivo/flutter_file_picker/pull/1458). Thanks @mauriziopinotti.
- Other minor bugs & fixes.

## 7.0.2
### Desktop (Linux)
- File picker extensions for Linux Zenity are case insensitive now
- Fixes [#1322](https://github.com/miguelpruivo/flutter_file_picker/issues/1322)

## 7.0.1
### Android
Fixes an issue where sequencial picks could replace the previous file [#1466](https://github.com/miguelpruivo/flutter_file_picker/pull/1466). Thanks @Arsanjuan87.

## 7.0.0
### iOS & Android
Adds possibility to save files on mobile platforms as well [#1452](https://github.com/miguelpruivo/flutter_file_picker/pull/1452). Thanks @Samoy. 

## 7.0.0
### Mobile (Android, iOS)
Save file to mobile platforms with `bytes`.

## 6.2.1
### Desktop (Windows)
The `initialDirectory` parameter of `getDirectoryPath()` now works ([#970](https://github.com/miguelpruivo/flutter_file_picker/issues/970)).

## 6.2.0
### Android
Add ability to compress images on android by specifying a compression quality value ([#735]
(https://github.com/miguelpruivo/flutter_file_picker/issues/735)).


## 6.1.1
### Android
Android's CSV mime type is `text/comma-separated-values`. Added standard `text/csv` when the
CSV extension is specified which fixes issues when picking CSV files from Google Drive
on Android devices.

## 6.1.0
### Web
- Fixed endless loop on ios safari when canceling picking. ([#1364](https://github.com/miguelpruivo/flutter_file_picker/issues/1364)). Thank you @test0terter0n!
- Add `readSequential` flag for web. If `readSequential` is true, order of picked files will be preserved. If flag is false, files will be read parallel. Thank you @test0terter0n!

## 6.0.0
Update minimum Flutter version to 3.7.0.

### iOS
- Update minimum iOS version to 11.0.
- Fix several warnings in the iOS plugin implementation.

## 5.5.0
### iOS
- Fix if selecting from gallery multiple files from remote sources (eg GoPro, Drone) imported to the device gallery and uploaded to iCloud they would have the same file name and it shows only one image repeated
- Fix returned images are in different onder from the gallery selection

## 5.3.4
Fix [#1317](https://github.com/miguelpruivo/flutter_file_picker/issues/1317)

## 5.3.3
Fix [#1312](https://github.com/miguelpruivo/flutter_file_picker/issues/1312)

## 5.3.2
### Desktop (Windows)
Bumps the dependency `win32` to 5.0.2 ([#1281](https://github.com/miguelpruivo/flutter_file_picker/pull/1281)). Thank you @frg2089!

## 5.3.1

Bump Dart SDK lower bound to <4.0.0 to support Dart 3

## 5.3.0
### Android
Updates Gradle to version 7.5
Adds the namespace property for compatibility with Gradle 8

## 5.2.11
### Desktop (Windows)
Updates dependencies, including win32 bump to 4.1.3 ([#1255](https://github.com/miguelpruivo/flutter_file_picker/issues/1255)).

## 5.2.10
### Desktop (Windows)
Fixes the bug that the result of the save-file dialog was incorrect when it was invoked with a long default file name but the user selected a file with a much short file name ([#1257](https://github.com/miguelpruivo/flutter_file_picker/issues/1257)).

## 5.2.9
#### General
Fixes the errors `Type 'Uint8List' not found` and `'Uint8List' isn't a type` ([#1260](https://github.com/miguelpruivo/flutter_file_picker/issues/1260)). Thank you @miguelslemos!

## 5.2.8

### Desktop (Windows)
Fixes the bug that the current directory sometimes changed after the user picked a file. Now, after the dialog is closed, the current directory is automatically restored to its original value even if the user changed the directory while searching for files ([#1254](https://github.com/miguelpruivo/flutter_file_picker/issues/1254)). Thank you @Tokenyet!

### Desktop (Linux)
Fixes the behavior of the `saveFile()` dialog on Ubuntu/Kubuntu. This fix should have been committed in the previous version _5.2.7_ but was forgotten. Now, when the user selects an already existing file, then Ubuntu prompts the user to confirm overwriting this file. This change finally makes the dialog behave the same on all desktop platforms (macOS, Linux, and Windows) ([#989](https://github.com/miguelpruivo/flutter_file_picker/issues/989)).

## 5.2.7
### Desktop (Windows)
Fixes the behavior of the `saveFile()` dialog on Windows. Now, when the user selects an already existing file, then Windows prompts the user to confirm overwriting this file. This change makes the dialog behave the same on all desktop platforms (macOS, Linux, and Windows). Previously, Windows would not have asked the user for confirmation ([#989](https://github.com/miguelpruivo/flutter_file_picker/issues/989)).

## 5.2.6
### Web
- Increase time to wait on js result

## 5.2.5
### iOS
- Fix preprocessor definitions in podspec (thanks @tomk9)

## 5.2.4
### Desktop (Windows)
- Calling pick/save file dialog will no longer freeze ui thread.

## 5.2.3
### iOS
- Fixes an issue when picking live photos where the key photo was changed.

## 5.2.2
### Android
- Fix deprecation warning for `getParcelable(String key)` method.

## 5.2.1
#### Android
- Removed build constant TIRAMISU to fix build error if targeting API 32 or less ([#1140](https://github.com/miguelpruivo/flutter_file_picker/issues/1140), [#1124](https://github.com/miguelpruivo/flutter_file_picker/issues/1124))

## 5.2.0+1
- Reverts 5.2.0 due to multiple regressions.


## 5.2.0

#### Android
- Fixes issue with caching on android
- Files will be retrieved without caching to avoid delay (Only cached if paths cannot be retrieved directly )
## 5.1.0
#### Desktop (Windows)
- Update Dependencies to latest versions (Win32 2.7.0 to 3.0.0). (Thank you @ishangavidusha)
- Set default dialog title to empty. (Thank you @whuhewei)

#### iOS
Fixes an issue when picking live photos. (Thank you @nagibazad)

#### Android
Removes READ_EXTERNAL_STORAGE on SDKs targeting 33 or above. (Thank you @alexmercerind)

## 5.0.1
#### Android
Replaces random number generation with milliseconds timestamp in file name fallback.

## 5.0.0

#### General
Updated dependecies (most importantly is upgrade from ffi 1.1.2 to 2.0.1).
Update lints from 1.0.1 to 2.0.0 (with several fixes of code).

## 4.6.1

#### iOS
Handle `UTTypeCreatePreferredIdentifierForTag` returning `NULL`. This prevents a crash observed
on the iOS simulator on Apple Silicon ([#1040](https://github.com/miguelpruivo/flutter_file_picker/issues/783)).

## 4.6.0

#### iOS
Add conditional compilation of media, audio and document pickers for iOS.
This prevents error messages for permissions (NSPhotoLibraryUsageDescription, NSAppleMusicUsageDescription, etc.) when publishing to app store connect, in case you don't need either category. This addresses [#783](https://github.com/miguelpruivo/flutter_file_picker/issues/783) in a different way.

## 4.5.1

#### Web
Adds `display:none` to the internal input element to fix a display issue in specific scenario's.

## 4.5.0

#### Desktop (Windows)
Changes the implementation of `getDirectoryPath()` on Windows to provide a modern dialog that looks the same as a file picker dialog ([#915](https://github.com/miguelpruivo/flutter_file_picker/issues/915)).

## 4.4.0

#### Desktop (Linux, macOS, and Windows)
Adds the additional parameter `initialDirectory` to configure the initial directory where the dialog should be opened. This parameter is supported for all three dialogs (pick files, pick directory, and save file). The only exception is that the parameter does not work on Windows for the function `getDirectoryPath()`. Please note that this feature has not been implemented for Android and iOS.

## 4.3.3

#### Desktop (Linux)
Introduces two fixes for the KDE Plasma Linux implementation which uses `kdialog` to open the file picker dialogs. Firstly, the selection of multiple files is fixed so that file paths with blanks/spaces are handled correctly. Secondly, file type filters are implemented. Thank you @w1th0utnam3.

## 4.3.2

#### Desktop (Windows)
Fixes the issue under Windows that the save-file dialog did not open if the specified file name contained an illegal character. Windows prohibits the usage of [reserved characters in file names](https://docs.microsoft.com/en-us/windows/win32/fileio/naming-a-file#naming-conventions). Now the exception `IllegalCharacterInFileNameException` is thrown if the specified file name contains forbidden characters
([#926](https://github.com/miguelpruivo/flutter_file_picker/issues/926)).

## 4.3.1

#### Desktop (Linux)
Adds KDE Plasma's `kdialog` arguments, allowing `filepicker` to invoke `kdialog` for file system manipulation using shell scripts on distributions that use KDE Plasma as their Desktop Environment and don't ship `zenity` or `qarma`.

## 4.3.0

##### Desktop (Windows)
Adds the parameter `lockParentWindow` for Windows desktop. This parameter makes the file picker dialog behave like a modal window. That is, the file picker always stays in front of the Flutter window until it is closed. Thank you @vinicios-cervantes.

## 4.2.8

##### Desktop (Windows)
Fixes the issue under Windows that the user could not select more than about 256 files (depending on the length of the file paths) because the buffer size for storing the selected file paths was too small. ([#918](https://github.com/miguelpruivo/flutter_file_picker/issues/918)).


## 4.2.7

##### Desktop (macOS & Windows)
Fixes the issue under Windows that the user could select all file types even though a file type filter was enabled. This error existed because the user could select the entry `All Files (*.*)` in the file type filter dropdown. Also, fixes the bug under macOS that users could select files without file extension even when one of the pre-defined file type filters (audio, image, video, or media) was enabled. ([#871](https://github.com/miguelpruivo/flutter_file_picker/issues/871)).

## 4.2.6

##### Android
Fixes linting error during builds ([#851](https://github.com/miguelpruivo/flutter_file_picker/issues/851)).

## 4.2.5

##### Desktop (macOS)
Fixes the issue of picking filenames that contain a comma followed by a space ([#890](https://github.com/miguelpruivo/flutter_file_picker/issues/890)).

## 4.2.4

##### iOS
Improves error handling when device can't fetch files due to low storage space ([#885](https://github.com/miguelpruivo/flutter_file_picker/issues/885)).

## 4.2.3

##### iOS
Fixed an issue that was creating a crash when media in PHPickerViewController in iOs was tapped several times very fast, we check that _result is not empty to avoid the crash. No Github issue created.

## 4.2.2+1

##### Android
Reverts Android `READ_EXTERNAL_STORAGE` permission removal.

## 4.2.2

##### Android
Removes `<uses-permission android:name="android.permission.READ_EXTERNAL_STORAGE"/>` permission from the platform implementation Manifest since may not be required for some applications and devs can manually add it to their own application if needed ([#864](https://github.com/miguelpruivo/flutter_file_picker/issues/864)).

## 4.2.1

##### Android
Fixes an issue where `onFileLoading` would be called while picking directories ([#863](https://github.com/miguelpruivo/flutter_file_picker/issues/863)).

## 4.2.0

Adds the `identifier` property to the `PlatformFile` which references the original file identifier for both iOS & Android ([#804](https://github.com/miguelpruivo/flutter_file_picker/issues/804)).

## 4.1.6
##### Desktop (macOS)
Fixes the issue that users could not pick `.app` files on macOS because FilePicker tried to determine the file size of `.app` files. On macOS, these special kind of files are actually Unix directories in a special format ([read more on StackExchange](https://apple.stackexchange.com/a/112213)). Now, if a file is picked, which is actually a directory, then the file size will be zero. ([#856](https://github.com/miguelpruivo/flutter_file_picker/issues/856))

## 4.1.5
##### Web
- Fixes an issue that would prevent the call to return when both `withReadStream` and `allowMultiple` were set. ([#843](https://github.com/miguelpruivo/flutter_file_picker/issues/843)).
- Addresses an issue in the example app.

## 4.1.4
##### Android
Addresses an issue where multiple media files couldn't be picked in some 3rd party explorers ([#846](https://github.com/miguelpruivo/flutter_file_picker/issues/846)). Thank you @innim98.

## 4.1.3
##### iOS
Fixes an issue where Live Photos were being picked as `.pvt` packages (since iOS 15). From now on, if `allowCompression` is set to `true`, Live Photos will automatically be converted to static JPEG pictures. ([#835](https://github.com/miguelpruivo/flutter_file_picker/issues/835))

## 4.1.2
##### Desktop (Linux)
Fixes the issue that on Linux the file type filter `FileType.any` did not allow the selection of files without file extension. ([#836](https://github.com/miguelpruivo/flutter_file_picker/issues/836))

## 4.1.1
##### iOS
Fixes an issue that would result in picker being dismissed by pulling down the modal sheet without an event. ([#828](https://github.com/miguelpruivo/flutter_file_picker/issues/828))

##### Web
Addresses an issue when comparing files on Web would result in an error due to `path` not being accessible. ([#822](https://github.com/miguelpruivo/flutter_file_picker/issues/822))

## 4.1.0
Extends API by new function `saveFiles()` for opening a save-file dialog as requested in [#799](https://github.com/miguelpruivo/flutter_file_picker/issues/799). This feature is only supported on desktop platforms (Linux, macOS, and Windows).

## 4.0.3
Makes the `path` getter nullable to match with its property ([#823](https://github.com/miguelpruivo/flutter_file_picker/issues/823)).

## 4.0.2
##### Desktop (Windows)
Fixes custom extension filter. Thank you @jgoyvaerts.

## 4.0.1
##### General
Overrides equality and toString for `platform_file` and `file_picker_result` for better comparison different results. Thank you @Nolence.
##### iOS
- Changes the presentation type of the picker from `UIModalPresentationCurrentContext` to `UIModalPresentationAutomatic` ([#813](https://github.com/miguelpruivo/flutter_file_picker/issues/813)).

##### Web
- Fixes regression of [#746](https://github.com/miguelpruivo/flutter_file_picker/issues/746).
- Updates exception text when trying to access `path` on Web. Thank you @maxzod.

## 4.0.0
### Desktop support added for all platforms (MacOS, Linux & Windows) ([#271](https://github.com/miguelpruivo/flutter_file_picker/issues/271)) 🎉
From now on, you'll be able to use file_picker with all your platforms, a big thanks to @philenius, which made this possible and allowed the [flutter_file_picker_desktop](https://github.com/philenius/flutter_file_picker_desktop) to be merged with this one.

Have in mind that because of platforms differences, that the following API methods aren't available to use on Desktop:
- The `onFileLoading()` isn't necessary, hence, `FilePickerStatus` won't change, since it hasn't any effect on those;
- `clearTemporaryFiles()` isn't necessary since those files aren't created — the platforms will always use a reference to the original file;
- There is a new optional parameter `dialogTitle` which can be used to set the title of the modal dialog when picking the files;

##### Web
Adds `onFileLoading()` to Web. ([#766](https://github.com/miguelpruivo/flutter_file_picker/issues/766)).

## 3.0.4
##### Android
- Addresses an issue where an invalid custom file extension wouldn't throw an error when it should. Thank you @Jahn08.
- Fixes `getDirectoryPath()` [#745](https://github.com/miguelpruivo/flutter_file_picker/issues/745). Thank you @tomm1e.

## 3.0.3

#### Web
- Removes analysis_options.yaml from the plugin and fixes the _Don't import implementation files from another package_ warning (#746).
#### Android
- Addresses an issue where bytes might be missing after first picking when `withData` is set to `true`. ([#616](https://github.com/miguelpruivo/flutter_file_picker/issues/616)).

#### Desktop (GO)
- Patches README import path. (Thank you @voynichteru)

## 3.0.2+2
- Fixes [#725](https://github.com/miguelpruivo/flutter_file_picker/issues/725).

## 3.0.2
##### General
- `name` and `size` properties are now non-nullable types.
##### Docs
- Updates README;
- Updates API docs;

##### Example
- Updates Android example app to V2;
##### Android
- Removes deprecated call warnings;

##### Other
- Adds analysis_options.yaml with linter rule to surpress warnings from generated_plugin_registrant.

## 3.0.1
#### Android
- Use MediaStore Opener (which goes through the gallery) instead of default explorer. (Thank you @tmthecoder).

#### Web
- Add event when canceling the picker. (Thank you @letranloc).

#### Other
- Updates example app to null safety.

## 3.0.0
Adds null safety support ([#510](https://github.com/miguelpruivo/flutter_file_picker/issues/510)).
## 2.1.7
### iOS
- Fixes an issue where a crash could happen when picking a lot of media files in low memory devices ([#606](https://github.com/miguelpruivo/flutter_file_picker/issues/606)).
- Updates `preferredAssetRepresentationMode`. Thank you @nrikiji.

## 2.1.6
- Addresses an issue on iOS 14 and later where events `onFileLoading` events weren't being provided ([#577](https://github.com/miguelpruivo/flutter_file_picker/issues/577)).

## 2.1.5+1
- Web: Updates `size` property from `PlatformFile` to be in bytes instead of kb;
- Applies minor refactor to example app. Thank you @Abhishek01039;

## 2.1.5
iOS & Android: Updates `size` property from `PlatformFile` to be in bytes instead of kb.

## 2.1.4
iOS: Fixes iOS ViewController which is nil when UIWindow.rootViewController have changed. ([#525](https://github.com/miguelpruivo/flutter_file_picker/issues/525)). Thank you @devcxm.

## 2.1.3
Android: Updates file name handling method. ([#487](https://github.com/miguelpruivo/flutter_file_picker/issues/487))

## 2.1.2
Desktop (Go): Fixed desktop plugin implementation. Thank you @DenchikBY. ([#382](https://github.com/miguelpruivo/flutter_file_picker/issues/382#issuecomment-744055654))

## 2.1.1
iOS: Fixes an issue that could result in a crash when selecting a media item twice. ([#518](https://github.com/miguelpruivo/flutter_file_picker/issues/518))

## 2.1.0
Adds `withReadStream` that allows bigger files to be streamed read into a `Stream<List<int>>`. Thanks @redsolver.

## 2.0.13
Updates `extension` helper getter to use the `name` property instead of `path`, since the latest isn't available on the Web, hence, the extension wouldn't be as well. Thank you @markgrancapal.

## 2.0.12
Android:

- Fixes an issue that could result in some files not being properly retrieved due to special characters on their names. ([#472](https://github.com/miguelpruivo/flutter_file_picker/issues/472))
- Fixes a NPE that could happen with some devices. ([#482](https://github.com/miguelpruivo/flutter_file_picker/issues/482))


## 2.0.11
iOS: Fixes `FileType.audio` exports to support ipod-library content (non DRM protected). From now on, a cached asset (m4a) will be exported from the selected music file in the Music app, so it can later be used. Fixes ([#441](https://github.com/miguelpruivo/flutter_file_picker/issues/441)).

## 2.0.10
Adds missing extension to `name` property of `PlatformFile`. ([#444](https://github.com/miguelpruivo/flutter_file_picker/issues/444))

## 2.0.9+1
Minor fix on CHANGELOG regarding version `2.0.9`.

## 2.0.9
Android: Updates package visibility to fully support Android 11 (SDK 30 and later). ([#440](https://github.com/miguelpruivo/flutter_file_picker/issues/440))

*Note: If you have build issues from now on because `<queries>` aren't recognized, you'll need to update your build.gradle to use one of the [following patched versions](https://github.com/miguelpruivo/flutter_file_picker/wiki/Troubleshooting#android).*

## 2.0.8+1
- iOS: Updates media picker to launch in app context (instead of modal).
- Minor update to README file.

## 2.0.8
Fixes an issue on iOS 14, where canceling with swipe gestures, could result in cancel event not being dispatched. ([#431](https://github.com/miguelpruivo/flutter_file_picker/issues/431)).

## 2.0.7
Fixes [#425](https://github.com/miguelpruivo/flutter_file_picker/issues/425) and updates iOS to use NSDocumentDirectory on iOS 12 or lower. Thanks @allanwolski.

## 2.0.6
iOS: Fixes iOS 14 media picker (image & video) (#405, #407).

## 2.0.5
Android: Fixes [#402](https://github.com/miguelpruivo/flutter_file_picker/issues/402).

## 2.0.4
Desktop (Go): Fixes directory pick on Linux.

## 2.0.3
Android: Fixes out of memory issue on some devices when picking big files.

## 2.0.2+2
Fixes multi-pick example on README.

## 2.0.2+1
iOS: Fixes conditional import for backwards compatibility with Xcode 11.

## 2.0.2
Web: Adds mobile Safari support and other minor improvements.
iOS: Adds conditional import for backwards compatibility with Xcode 11.

## 2.0.1+2
iOS: Addresses an issue that could prevent users from viewing picked media elements (pictures/videos) from gallery on iOS 14.

## 2.0.1+1
Fixes README screenshots.

## 2.0.1
iOS: Updates picker to use new PHPickerController for both single and multi media (image/video) picks (iOS 14 and above only).

## 2.0.0
**Breaking Changes**
- Unifies all platforms (IO, Web and Desktop) in a single plugin (file_picker) that can be used seamlessly across all. Both [file_picker_interface](https://pub.dev/packages/file_picker_platform_interface) and [file_picker_web](https://pub.dev/packages/file_picker_web) are no longer mantained from now on.
- You'll now have to use `FilePicker.platform.pickFiles()` and extract the files from `FilePickerResult`;
- Because platforms are unified and mixing `File` instances from dart:io and dart:html required stubbing and bloated code, it's no longer available as helper method so you'll have to instanciate a `File` with the picked paths;

**New features**
- Simplified usage, now you only need to use `FilePicker.platform.pickFiles()` with desired parameters which will return a `FilePickerResult` with a `List<PlatformFile>` containing the picked data;
- Added classes `FilePickerResult` and `PlatformFile` classes with helper getters;
- On Android all picked files are scoped cached which should result in most of files being available. Caching process is only made once, so once done, the picked instance should be the same;
- On iOS picking audio now supports multiple and cloud picks;
- Added parameter `withData` that allows file data to be immediately available on memory as `Uint8List` (part of `PlatformFile` instance). This is particularly helpful on web or if you are going to upload to somehwere else;
- Major refactor with some clean-up and improvements;

**Removed**
- Single methods such as `getFilePath()`, `getMultiFilePath()`, `getFile()` and `getMultiFile()` are no longer availble in favor o `pickFiles()`;

## 1.13.3
Go: Updates MacOS directory picker to applescript (thank you @trister1997).

## 1.13.2
Android: fixes picking paths from Downloads directory on versions below Android Q.

## 1.13.1
Android: adds support to non-legacy picking on Android Q or above (thank you @lakshyab1995).

## 1.13.0+1
Fixes an issue that could prevent `1.13.0` from being built due to missing `allowCompression` property.

## 1.13.0
Adds `allowCompression` property that will define if media (video & image) files are allowed to be compressed by OS when picked. On Android this has no effect as it already returns the original file or an integral copy.

## 1.12.0
Adds `getDirectoryPath()` desktop (go) implementation.

## 1.11.0+3
Updates tearDown() call order on Android's implementation.

## 1.11.0+2
Updates README file (iOS preview).

## 1.11.0+1
Updates README file.

## 1.11.0
Adds `onFileLoading` handler for every picking method that will provide picking status: `FilePickerStatus.loading` and `FilePickerStatus.done` so you can, for example, display a custom loader.

## 1.10.0
Adds `getDirectoryPath()` method that allows you to select and pick directory paths. Android, requires SDK 21 or above for this to work, and iOS requires iOS 11 or above.

## 1.9.0+1
Adds a temporary workaround on Android where it can trigger `onRequestPermissionsResult` twice, related to Flutter issue [49365](https://github.com/flutter/flutter/issues/49365) for anyone affected in Flutter versions below 1.14.6.

## 1.9.0
Adds `clearTemporaryFiles()` that allows you to explicitly remove cached files — on Android applies typically to those picked from remote providers, on iOS _all_ picked files are cached.

## 1.8.0+2
Updates podspec to use only PhotoGallery from DKImagePickerController (thanks @jamesdixon!)

## 1.8.0+1
Minor fix on `getFile()` method — should affect only those on 1.8.0.

## 1.8.0
Adds `FileType.media` that will allow you to pick video and images at the same time. On iOS, this will let you pick directly from Photos app (gallery), if you want to use Files app, you _must_ use `FileType.custom` with desired extensions.

## 1.7.1
Updates iOS multi gallery picker dependency and adds a modal loading while fetching exporting assets.

## 1.7.0
**Breaking change**

Added support for multi-picks of videos and photos from Photos app on iOS through [DKImagePicker](https://github.com/zhangao0086/DKImagePickerController) — use any of the `getMulti` methods with `FileType.image` or `FileType.video`. From now on, you'll need to add `use_frameworks!` in your ios/Podfile.

## 1.6.3+2
* Fixes a crash on Android when a file has an id that can't be resolved and uses a name instead (#221);
* Minor fix on Go (Desktop) - Windows (thanks @marchellodev);

## 1.6.3+1
Addresses an issue with plugin calls on Go (Desktop) - Linux & Windows

## 1.6.3
Addresses an issue with plugin calls on Go (Desktop) - MacOS

## 1.6.2
Updates Go (Desktop) to support multiple extension filters.

## 1.6.1
Addresses an issue that could result in permission handler resolving requests from other activities.

## 1.6.0

* Adds multiple file extension filter support. From now on, you _must_ provide a `List` of extensions with type `FileType.custom` when restricting types while picking.
* Other minor improvements;

## 1.5.1

* iOS: Fixes an issue that could result in a crash when selecting files (with repeated taps) from 3rd party remote providers (Google Drive, Dropbox etc.);
* Go: Updates channel name;
* Adds check that ensures that you one uses `FileType.custom` when providing a custom file extension filter;

## 1.5.0+2
Updates channel name on iOS.

## 1.5.0+1
Adds temporary workaround for (#49365)(https://github.com/flutter/flutter/issues/49365) until 1.14.6 lands on stable channel.

## 1.5.0

* **Breaking change:** Refactored `FileType` to match lower camelCase Dart guideline (eg. `FileType.ALL` now is `FileType.any`);
* Added support for new [Android plugins APIs](https://flutter.dev/docs/development/packages-and-plugins/plugin-api-migration) (Android V2 embedding);

## 1.4.3+2
Updates dependencies.

## 1.4.3+1
Removes checked flutter_export_environment.sh from example app.

## 1.4.3

**Bug fix**
 * Fixes an issue that could result in a crash when tapping multiple times in the same media file while picking, on some iOS devices (#171).

## 1.4.2+1
Updates go-flutter dependencies.

## 1.4.2

**Bug fix**
 * Fixes an issue that could cause a crash when picking video files in iOS 13 or above due to SDK changes.
 * Updates Go-Flutter with go 1.13.

## 1.4.1

**Bug fix:** Fixes an issue that could result in some cached files, picked from Google Photos (remote file), to have the name set as `null`.

## 1.4.0+1

**Bug fix:** Fixes an issue that could prevent internal storage files from being properly picked.

## 1.4.0

**New features**
 * Adds Desktop support throught **[go-flutter](https://github.com/go-flutter-desktop/go-flutter)**, you can see detailed instructions on how to get in runing [here](https://github.com/go-flutter-desktop/hover).
 * Adds Desktop example, to run it just do `hover init` and then `hover run` within the plugin's example folder (you must have go and hover installed, check the previous point).
 * Similar to `getFile`, now there is also a `getMultiFile` which behaves the same way, but returning a list of files instead.

**Improvements**
 * Updates Android SDK deprecated code.
 * Sometimes when a big file was being picked from a remote directory (GDrive for example), the UI could be blocked. Now this shouldn't happen anymore.

## 1.3.8

**Bug fix:** Fixes an issue that could cause a crash when picking files with very long names.

**Changes:** Updates Android target API to 29.

## 1.3.7

**Rollback - Breaking change:** Re-adds runtime verification for external storage read permission. Don't forget to add the permission to the `AndroidManifest.xml` file as well. More info in the README file.

**Bug fix:** Fixes a crash that could cause some Android API to crash when multiple files were selected from external storage.

## 1.3.6

**Improvements**
 * Removes the Android write permissions requirement.
 * Minor improvements in the example app.
 * Now the exceptions are rethrown in case the user wants to handle them, despite that already being done in the plugin call.

## 1.3.5

**Bug fix:** Fixes an issue that could prevent users to pick files from the iCloud Drive app, on versions below iOS 11.

## 1.3.4+1

**Rollback:** Removes a local dependency that shouldn't have been committed with `1.3.4` which would cause Android build to fail.

## 1.3.4

**Bug fix:** Protects the `registrar.activity()` in the Android side of being accessed when it's `null`.

## 1.3.3

**Bug fixes**
 * Fixes an issue where sometimes a single file path was being returned as a `List` instead of `String`.
 * `requestCode` in Android intents are now restricted to 16 bits.

## 1.3.2

**Bug fix:** Returns a `null` value in the `getFile()` when the picker is canceled.

## 1.3.1

**Bug fix:** Fixes an issue on Android, where other activity would try to call `FilePicker`'s result object when it shouldn't.

## 1.3.0

**Breaking changes**
 * `FileType.CAMERA` is no longer available, if you need it, you can use this package along with [image_picker](https://pub.dartlang.org/packages/image_picker).

**New features**
 * You can now pick multiple files by using the `getMultiFilePath()` method which will return a `Map<String,String>` with all paths from selected files, where the key matches the file name and the value its path. Optionally, it also supports filtering by file extension, otherwise all files will be selectable. Nevertheless, you should keep using `getFilePath()` for single path picking.
 * You can now use `FileType.AUDIO` to pick audio files. In iOS this will let you select from your music library. Paths from DRM protected files won't be loaded (see README for more details).
 * Adds `getFile()` utility method that does the same of `getFilePath()` but returns a `File` object instead, for the returned path.

**Bug fixes and updates**
 * This package is no longer attached to the [image_picker](https://pub.dartlang.org/packages/image_picker), and because of that, camera permission is also no longer required.
 * Fixes an issue where sometimes the _InputStream_ wasn't being properly closed. Also, its exception is now being forward to the plugin caller.
 * Fixes an issue where the picker, when canceled, wasn't calling the result callback on the underlying platforms.

## 1.2.0

**Breaking change**: Migrate from the deprecated original Android Support Library to AndroidX. This shouldn't result in any functional changes, but it requires any Android apps using this plugin to [also migrate](https://developer.android.com/jetpack/androidx/migrate) if they're using the original support library.

## 1.1.1

* Updates README file.

## 1.1.0

**Breaking changes**
 * `FileType.PDF` was removed since now it can be used along with custom file types by using the `FileType.CUSTOM` and providing the file extension (e.g. PDF, SVG, ZIP, etc.).
 * `FileType.CAPTURE` is now `FileType.CAMERA`

**New features**
 * Now it is possible to provide a custom file extension to filter file picking options by using `FileType.CUSTOM`

**Bug fixes and updates**
 * Fixes file names from cloud on Android. Previously it would always display **Document**
 * Fixes an issue on iOS where an exception was being thrown after canceling and re-opening the picker.
 * Fixes an issue where collision could happen with request codes on Android.
 * Adds public documentation to `file_picker`
 * Example app updated.
 * Updates .gitignore

## 1.0.3

 * Fixes `build.gradle`.

## 1.0.2

 * Minor update of README file.

## 1.0.1

 * Adds comments for public API

## 1.0.0

 * **Version 1.0** release.
 * Adds support for ANY and VIDEO files.
 * Fixes an issue where permissions were recursively asked on Android.
 * Fixes an issue where some paths from document files couldn't be loaded with Android 8.0.
 * Updates README file to match changes.
 * General refactor & cleanup.

## 0.1.6
* Replaces commons dependency with FilePath class on Android, to handle path resolution on different SDK.

## 0.1.5
* Minor correction in the README file.

## 0.1.4
* Changed Meta minimum version due to versioning conflict with flutter_localization.

## 0.1.3

* Updated readme.

## 0.1.2

* Changed license from Apache 2.0 to MIT.
* Adds demo screenshot.

## 0.1.1

* Adds license information (Apache 2.0).
* Adds CHANGELOG details.

## 0.1.0

* Initial release.
* Supports picking paths from files on local storage, cloud.
* Supports picking paths from both gallery & camera due to [image_picker](https://pub.dartlang.org/packages/image_picker) dependency.<|MERGE_RESOLUTION|>--- conflicted
+++ resolved
@@ -1,8 +1,7 @@
-<<<<<<< HEAD
-## 8.1.3
+## 8.3.1
 ### iOS
 - fix [1367](https://github.com/miguelpruivo/flutter_file_picker/issues/1367)
-=======
+
 ## 8.3.0
 ### Desktop (macOS) && iOS
 - Adds support for Swift Package Manager for compatibility with new projects [#1582](https://github.com/miguelpruivo/flutter_file_picker/issues/1582)
@@ -30,7 +29,6 @@
 ## 8.1.3
 ### Android
 - Fixes a null object reference error [#1604](https://github.com/miguelpruivo/flutter_file_picker/issues/1604)
->>>>>>> 83bdfc9b
 
 ## 8.1.2
 ### Android
