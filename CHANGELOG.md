--- conflicted
+++ resolved
@@ -1,14 +1,14 @@
-## 10.3.3
-### Android
-<<<<<<< HEAD
+## 10.3.4
+## Android
 - Detect HEIC and HEIF extensions as valid image
 - Use compression format based file extension when compressing images.
-=======
+
+## 10.3.3
+### Android
 - Updated compileSdk to use flutter.compileSdkVersion. [#1842](https://github.com/miguelpruivo/flutter_file_picker/issues/1842)
 
 ### Linux
 - Fixed an issue where initialDirectory was not working. [#1878](https://github.com/miguelpruivo/flutter_file_picker/issues/1878)
->>>>>>> 3fd581f8
 
 ## 10.3.2
 ### Linux
