<<<<<<< HEAD
## 5.5.1
### Android
Android's CSV mime type is "text/comma-separated-values". Added standard "text/csv" when the
csv extension is specified which fixes issues when picking csv files in Google Drive.
=======
## 6.1.0
### Web
Fixed endless loop on ios safari when canceling picking. ([#1364](https://github.com/miguelpruivo/flutter_file_picker/issues/1364)). Thank you @test0terter0n!
Add `readSequential` flag for web. If `readSequential` is true, order of picked files will be preserved. If flag is false, files will be read parallel. Thank you @test0terter0n!

## 6.0.0
Update minimum Flutter version to 3.7.0.

### iOS
Update minimum iOS version to 11.0.
Fix several warnings in the iOS plugin implementation.

>>>>>>> d3a8044c
## 5.5.0
### iOS
Fix if selecting from gallery multiple files from remote sources (eg GoPro, Drone) imported to the device gallery and uploaded to iCloud they would have the same file name and it shows only one image repeated
Fix returned images are in different onder from the gallery selection
## 5.3.4
fix [#1317](https://github.com/miguelpruivo/flutter_file_picker/issues/1317)
## 5.3.3
fix [#1312](https://github.com/miguelpruivo/flutter_file_picker/issues/1312)
## 5.3.2
### Desktop (Windows)
Bumps the dependency `win32` to 5.0.2 ([#1281](https://github.com/miguelpruivo/flutter_file_picker/pull/1281)). Thank you @frg2089!

## 5.3.1

Bump Dart SDK lower bound to <4.0.0 to support Dart 3

## 5.3.0
### Android
Updates Gradle to version 7.5
Adds the namespace property for compatibility with Gradle 8

## 5.2.11
### Desktop (Windows)
Updates dependencies, including win32 bump to 4.1.3 ([#1255](https://github.com/miguelpruivo/flutter_file_picker/issues/1255)).

## 5.2.10
### Desktop (Windows)
Fixes the bug that the result of the save-file dialog was incorrect when it was invoked with a long default file name but the user selected a file with a much short file name ([#1257](https://github.com/miguelpruivo/flutter_file_picker/issues/1257)).

## 5.2.9
#### General
Fixes the errors `Type 'Uint8List' not found` and `'Uint8List' isn't a type` ([#1260](https://github.com/miguelpruivo/flutter_file_picker/issues/1260)). Thank you @miguelslemos!

## 5.2.8

### Desktop (Windows)
Fixes the bug that the current directory sometimes changed after the user picked a file. Now, after the dialog is closed, the current directory is automatically restored to its original value even if the user changed the directory while searching for files ([#1254](https://github.com/miguelpruivo/flutter_file_picker/issues/1254)). Thank you @Tokenyet!

### Desktop (Linux)
Fixes the behavior of the `saveFile()` dialog on Ubuntu/Kubuntu. This fix should have been committed in the previous version _5.2.7_ but was forgotten. Now, when the user selects an already existing file, then Ubuntu prompts the user to confirm overwriting this file. This change finally makes the dialog behave the same on all desktop platforms (macOS, Linux, and Windows) ([#989](https://github.com/miguelpruivo/flutter_file_picker/issues/989)).

## 5.2.7
### Desktop (Windows)
Fixes the behavior of the `saveFile()` dialog on Windows. Now, when the user selects an already existing file, then Windows prompts the user to confirm overwriting this file. This change makes the dialog behave the same on all desktop platforms (macOS, Linux, and Windows). Previously, Windows would not have asked the user for confirmation ([#989](https://github.com/miguelpruivo/flutter_file_picker/issues/989)).

## 5.2.6
### Web
- Increase time to wait on js result

## 5.2.5
### iOS
- Fix preprocessor definitions in podspec (thanks @tomk9)

## 5.2.4
### Desktop (Windows)
- Calling pick/save file dialog will no longer freeze ui thread.

## 5.2.3
### iOS
- Fixes an issue when picking live photos where the key photo was changed.

## 5.2.2
### Android
- Fix deprecation warning for `getParcelable(String key)` method.

## 5.2.1
#### Android
- Removed build constant TIRAMISU to fix build error if targeting API 32 or less ([#1140](https://github.com/miguelpruivo/flutter_file_picker/issues/1140), [#1124](https://github.com/miguelpruivo/flutter_file_picker/issues/1124))

## 5.2.0+1
- Reverts 5.2.0 due to multiple regressions.


## 5.2.0

#### Android
- Fixes issue with caching on android
- Files will be retrieved without caching to avoid delay (Only cached if paths cannot be retrieved directly )
## 5.1.0
#### Desktop (Windows)
- Update Dependencies to latest versions (Win32 2.7.0 to 3.0.0). (Thank you @ishangavidusha)
- Set default dialog title to empty. (Thank you @whuhewei)

#### iOS
Fixes an issue when picking live photos. (Thank you @nagibazad)

#### Android
Removes READ_EXTERNAL_STORAGE on SDKs targeting 33 or above. (Thank you @alexmercerind)

## 5.0.1
#### Android
Replaces random number generation with milliseconds timestamp in file name fallback.

## 5.0.0

#### General
Updated dependecies (most importantly is upgrade from ffi 1.1.2 to 2.0.1).
Update lints from 1.0.1 to 2.0.0 (with several fixes of code).

## 4.6.1

#### iOS
Handle `UTTypeCreatePreferredIdentifierForTag` returning `NULL`. This prevents a crash observed
on the iOS simulator on Apple Silicon ([#1040](https://github.com/miguelpruivo/flutter_file_picker/issues/783)).

## 4.6.0

#### iOS
Add conditional compilation of media, audio and document pickers for iOS.
This prevents error messages for permissions (NSPhotoLibraryUsageDescription, NSAppleMusicUsageDescription, etc.) when publishing to app store connect, in case you don't need either category. This addresses [#783](https://github.com/miguelpruivo/flutter_file_picker/issues/783) in a different way.

## 4.5.1

#### Web
Adds `display:none` to the internal input element to fix a display issue in specific scenario's.

## 4.5.0

#### Desktop (Windows)
Changes the implementation of `getDirectoryPath()` on Windows to provide a modern dialog that looks the same as a file picker dialog ([#915](https://github.com/miguelpruivo/flutter_file_picker/issues/915)).

## 4.4.0

#### Desktop (Linux, macOS, and Windows)
Adds the additional parameter `initialDirectory` to configure the initial directory where the dialog should be opened. This parameter is supported for all three dialogs (pick files, pick directory, and save file). The only exception is that the parameter does not work on Windows for the function `getDirectoryPath()`. Please note that this feature has not been implemented for Android and iOS.

## 4.3.3

#### Desktop (Linux)
Introduces two fixes for the KDE Plasma Linux implementation which uses `kdialog` to open the file picker dialogs. Firstly, the selection of multiple files is fixed so that file paths with blanks/spaces are handled correctly. Secondly, file type filters are implemented. Thank you @w1th0utnam3.

## 4.3.2

#### Desktop (Windows)
Fixes the issue under Windows that the save-file dialog did not open if the specified file name contained an illegal character. Windows prohibits the usage of [reserved characters in file names](https://docs.microsoft.com/en-us/windows/win32/fileio/naming-a-file#naming-conventions). Now the exception `IllegalCharacterInFileNameException` is thrown if the specified file name contains forbidden characters
([#926](https://github.com/miguelpruivo/flutter_file_picker/issues/926)).

## 4.3.1

#### Desktop (Linux)
Adds KDE Plasma's `kdialog` arguments, allowing `filepicker` to invoke `kdialog` for file system manipulation using shell scripts on distributions that use KDE Plasma as their Desktop Environment and don't ship `zenity` or `qarma`.

## 4.3.0

##### Desktop (Windows)
Adds the parameter `lockParentWindow` for Windows desktop. This parameter makes the file picker dialog behave like a modal window. That is, the file picker always stays in front of the Flutter window until it is closed. Thank you @vinicios-cervantes.

## 4.2.8

##### Desktop (Windows)
Fixes the issue under Windows that the user could not select more than about 256 files (depending on the length of the file paths) because the buffer size for storing the selected file paths was too small. ([#918](https://github.com/miguelpruivo/flutter_file_picker/issues/918)).


## 4.2.7

##### Desktop (macOS & Windows)
Fixes the issue under Windows that the user could select all file types even though a file type filter was enabled. This error existed because the user could select the entry `All Files (*.*)` in the file type filter dropdown. Also, fixes the bug under macOS that users could select files without file extension even when one of the pre-defined file type filters (audio, image, video, or media) was enabled. ([#871](https://github.com/miguelpruivo/flutter_file_picker/issues/871)).

## 4.2.6

##### Android
Fixes linting error during builds ([#851](https://github.com/miguelpruivo/flutter_file_picker/issues/851)).

## 4.2.5

##### Desktop (macOS)
Fixes the issue of picking filenames that contain a comma followed by a space ([#890](https://github.com/miguelpruivo/flutter_file_picker/issues/890)).

## 4.2.4

##### iOS
Improves error handling when device can't fetch files due to low storage space ([#885](https://github.com/miguelpruivo/flutter_file_picker/issues/885)).

## 4.2.3

##### iOS
Fixed an issue that was creating a crash when media in PHPickerViewController in iOs was tapped several times very fast, we check that _result is not empty to avoid the crash. No Github issue created.

## 4.2.2+1

##### Android
Reverts Android `READ_EXTERNAL_STORAGE` permission removal.

## 4.2.2

##### Android
Removes `<uses-permission android:name="android.permission.READ_EXTERNAL_STORAGE"/>` permission from the platform implementation Manifest since may not be required for some applications and devs can manually add it to their own application if needed ([#864](https://github.com/miguelpruivo/flutter_file_picker/issues/864)).

## 4.2.1

##### Android
Fixes an issue where `onFileLoading` would be called while picking directories ([#863](https://github.com/miguelpruivo/flutter_file_picker/issues/863)).

## 4.2.0

Adds the `identifier` property to the `PlatformFile` which references the original file identifier for both iOS & Android ([#804](https://github.com/miguelpruivo/flutter_file_picker/issues/804)).

## 4.1.6
##### Desktop (macOS)
Fixes the issue that users could not pick `.app` files on macOS because FilePicker tried to determine the file size of `.app` files. On macOS, these special kind of files are actually Unix directories in a special format ([read more on StackExchange](https://apple.stackexchange.com/a/112213)). Now, if a file is picked, which is actually a directory, then the file size will be zero. ([#856](https://github.com/miguelpruivo/flutter_file_picker/issues/856))

## 4.1.5
##### Web
- Fixes an issue that would prevent the call to return when both `withReadStream` and `allowMultiple` were set. ([#843](https://github.com/miguelpruivo/flutter_file_picker/issues/843)).
- Addresses an issue in the example app.

## 4.1.4
##### Android
Addresses an issue where multiple media files couldn't be picked in some 3rd party explorers ([#846](https://github.com/miguelpruivo/flutter_file_picker/issues/846)). Thank you @innim98.

## 4.1.3
##### iOS
Fixes an issue where Live Photos were being picked as `.pvt` packages (since iOS 15). From now on, if `allowCompression` is set to `true`, Live Photos will automatically be converted to static JPEG pictures. ([#835](https://github.com/miguelpruivo/flutter_file_picker/issues/835))

## 4.1.2
##### Desktop (Linux)
Fixes the issue that on Linux the file type filter `FileType.any` did not allow the selection of files without file extension. ([#836](https://github.com/miguelpruivo/flutter_file_picker/issues/836))

## 4.1.1
##### iOS
Fixes an issue that would result in picker being dismissed by pulling down the modal sheet without an event. ([#828](https://github.com/miguelpruivo/flutter_file_picker/issues/828))

##### Web
Addresses an issue when comparing files on Web would result in an error due to `path` not being accessible. ([#822](https://github.com/miguelpruivo/flutter_file_picker/issues/822))

## 4.1.0
Extends API by new function `saveFiles()` for opening a save-file dialog as requested in [#799](https://github.com/miguelpruivo/flutter_file_picker/issues/799). This feature is only supported on desktop platforms (Linux, macOS, and Windows).

## 4.0.3
Makes the `path` getter nullable to match with its property ([#823](https://github.com/miguelpruivo/flutter_file_picker/issues/823)).

## 4.0.2
##### Desktop (Windows)
Fixes custom extension filter. Thank you @jgoyvaerts.

## 4.0.1
##### General
Overrides equality and toString for `platform_file` and `file_picker_result` for better comparison different results. Thank you @Nolence.
##### iOS
- Changes the presentation type of the picker from `UIModalPresentationCurrentContext` to `UIModalPresentationAutomatic` ([#813](https://github.com/miguelpruivo/flutter_file_picker/issues/813)).

##### Web
- Fixes regression of [#746](https://github.com/miguelpruivo/flutter_file_picker/issues/746).
- Updates exception text when trying to access `path` on Web. Thank you @maxzod.

## 4.0.0
### Desktop support added for all platforms (MacOS, Linux & Windows) ([#271](https://github.com/miguelpruivo/flutter_file_picker/issues/271)) 🎉
From now on, you'll be able to use file_picker with all your platforms, a big thanks to @philenius, which made this possible and allowed the [flutter_file_picker_desktop](https://github.com/philenius/flutter_file_picker_desktop) to be merged with this one.

Have in mind that because of platforms differences, that the following API methods aren't available to use on Desktop:
- The `onFileLoading()` isn't necessary, hence, `FilePickerStatus` won't change, since it hasn't any effect on those;
- `clearTemporaryFiles()` isn't necessary since those files aren't created — the platforms will always use a reference to the original file;
- There is a new optional parameter `dialogTitle` which can be used to set the title of the modal dialog when picking the files;

##### Web
Adds `onFileLoading()` to Web. ([#766](https://github.com/miguelpruivo/flutter_file_picker/issues/766)).

## 3.0.4
##### Android
- Addresses an issue where an invalid custom file extension wouldn't throw an error when it should. Thank you @Jahn08.
- Fixes `getDirectoryPath()` [#745](https://github.com/miguelpruivo/flutter_file_picker/issues/745). Thank you @tomm1e.

## 3.0.3

#### Web
- Removes analysis_options.yaml from the plugin and fixes the _Don't import implementation files from another package_ warning (#746).
#### Android
- Addresses an issue where bytes might be missing after first picking when `withData` is set to `true`. ([#616](https://github.com/miguelpruivo/flutter_file_picker/issues/616)).

#### Desktop (GO)
- Patches README import path. (Thank you @voynichteru)

## 3.0.2+2
- Fixes [#725](https://github.com/miguelpruivo/flutter_file_picker/issues/725).

## 3.0.2
##### General
- `name` and `size` properties are now non-nullable types.
##### Docs
- Updates README;
- Updates API docs;

##### Example
- Updates Android example app to V2;
##### Android
- Removes deprecated call warnings;

##### Other
- Adds analysis_options.yaml with linter rule to surpress warnings from generated_plugin_registrant.

## 3.0.1
#### Android
- Use MediaStore Opener (which goes through the gallery) instead of default explorer. (Thank you @tmthecoder).

#### Web
- Add event when canceling the picker. (Thank you @letranloc).

#### Other
- Updates example app to null safety.

## 3.0.0
Adds null safety support ([#510](https://github.com/miguelpruivo/flutter_file_picker/issues/510)).
## 2.1.7
### iOS
- Fixes an issue where a crash could happen when picking a lot of media files in low memory devices ([#606](https://github.com/miguelpruivo/flutter_file_picker/issues/606)).
- Updates `preferredAssetRepresentationMode`. Thank you @nrikiji.

## 2.1.6
- Addresses an issue on iOS 14 and later where events `onFileLoading` events weren't being provided ([#577](https://github.com/miguelpruivo/flutter_file_picker/issues/577)).

## 2.1.5+1
- Web: Updates `size` property from `PlatformFile` to be in bytes instead of kb;
- Applies minor refactor to example app. Thank you @Abhishek01039;

## 2.1.5
iOS & Android: Updates `size` property from `PlatformFile` to be in bytes instead of kb.

## 2.1.4
iOS: Fixes iOS ViewController which is nil when UIWindow.rootViewController have changed. ([#525](https://github.com/miguelpruivo/flutter_file_picker/issues/525)). Thank you @devcxm.

## 2.1.3
Android: Updates file name handling method. ([#487](https://github.com/miguelpruivo/flutter_file_picker/issues/487))

## 2.1.2
Desktop (Go): Fixed desktop plugin implementation. Thank you @DenchikBY. ([#382](https://github.com/miguelpruivo/flutter_file_picker/issues/382#issuecomment-744055654))

## 2.1.1
iOS: Fixes an issue that could result in a crash when selecting a media item twice. ([#518](https://github.com/miguelpruivo/flutter_file_picker/issues/518))

## 2.1.0
Adds `withReadStream` that allows bigger files to be streamed read into a `Stream<List<int>>`. Thanks @redsolver.

## 2.0.13
Updates `extension` helper getter to use the `name` property instead of `path`, since the latest isn't available on the Web, hence, the extension wouldn't be as well. Thank you @markgrancapal.

## 2.0.12
Android:

- Fixes an issue that could result in some files not being properly retrieved due to special characters on their names. ([#472](https://github.com/miguelpruivo/flutter_file_picker/issues/472))
- Fixes a NPE that could happen with some devices. ([#482](https://github.com/miguelpruivo/flutter_file_picker/issues/482))


## 2.0.11
iOS: Fixes `FileType.audio` exports to support ipod-library content (non DRM protected). From now on, a cached asset (m4a) will be exported from the selected music file in the Music app, so it can later be used. Fixes ([#441](https://github.com/miguelpruivo/flutter_file_picker/issues/441)).

## 2.0.10
Adds missing extension to `name` property of `PlatformFile`. ([#444](https://github.com/miguelpruivo/flutter_file_picker/issues/444))

## 2.0.9+1
Minor fix on CHANGELOG regarding version `2.0.9`.

## 2.0.9
Android: Updates package visibility to fully support Android 11 (SDK 30 and later). ([#440](https://github.com/miguelpruivo/flutter_file_picker/issues/440))

*Note: If you have build issues from now on because `<queries>` aren't recognized, you'll need to update your build.gradle to use one of the [following patched versions](https://github.com/miguelpruivo/flutter_file_picker/wiki/Troubleshooting#android).*

## 2.0.8+1
- iOS: Updates media picker to launch in app context (instead of modal).
- Minor update to README file.

## 2.0.8
Fixes an issue on iOS 14, where canceling with swipe gestures, could result in cancel event not being dispatched. ([#431](https://github.com/miguelpruivo/flutter_file_picker/issues/431)).

## 2.0.7
Fixes [#425](https://github.com/miguelpruivo/flutter_file_picker/issues/425) and updates iOS to use NSDocumentDirectory on iOS 12 or lower. Thanks @allanwolski.

## 2.0.6
iOS: Fixes iOS 14 media picker (image & video) (#405, #407).

## 2.0.5
Android: Fixes [#402](https://github.com/miguelpruivo/flutter_file_picker/issues/402).

## 2.0.4
Desktop (Go): Fixes directory pick on Linux.

## 2.0.3
Android: Fixes out of memory issue on some devices when picking big files.

## 2.0.2+2
Fixes multi-pick example on README.

## 2.0.2+1
iOS: Fixes conditional import for backwards compatibility with Xcode 11.

## 2.0.2
Web: Adds mobile Safari support and other minor improvements.
iOS: Adds conditional import for backwards compatibility with Xcode 11.

## 2.0.1+2
iOS: Addresses an issue that could prevent users from viewing picked media elements (pictures/videos) from gallery on iOS 14.

## 2.0.1+1
Fixes README screenshots.

## 2.0.1
iOS: Updates picker to use new PHPickerController for both single and multi media (image/video) picks (iOS 14 and above only).

## 2.0.0
**Breaking Changes**
- Unifies all platforms (IO, Web and Desktop) in a single plugin (file_picker) that can be used seamlessly across all. Both [file_picker_interface](https://pub.dev/packages/file_picker_platform_interface) and [file_picker_web](https://pub.dev/packages/file_picker_web) are no longer mantained from now on.
- You'll now have to use `FilePicker.platform.pickFiles()` and extract the files from `FilePickerResult`;
- Because platforms are unified and mixing `File` instances from dart:io and dart:html required stubbing and bloated code, it's no longer available as helper method so you'll have to instanciate a `File` with the picked paths;

**New features**
- Simplified usage, now you only need to use `FilePicker.platform.pickFiles()` with desired parameters which will return a `FilePickerResult` with a `List<PlatformFile>` containing the picked data;
- Added classes `FilePickerResult` and `PlatformFile` classes with helper getters;
- On Android all picked files are scoped cached which should result in most of files being available. Caching process is only made once, so once done, the picked instance should be the same;
- On iOS picking audio now supports multiple and cloud picks;
- Added parameter `withData` that allows file data to be immediately available on memory as `Uint8List` (part of `PlatformFile` instance). This is particularly helpful on web or if you are going to upload to somehwere else;
- Major refactor with some clean-up and improvements;

**Removed**
- Single methods such as `getFilePath()`, `getMultiFilePath()`, `getFile()` and `getMultiFile()` are no longer availble in favor o `pickFiles()`;

## 1.13.3
Go: Updates MacOS directory picker to applescript (thank you @trister1997).

## 1.13.2
Android: fixes picking paths from Downloads directory on versions below Android Q.

## 1.13.1
Android: adds support to non-legacy picking on Android Q or above (thank you @lakshyab1995).

## 1.13.0+1
Fixes an issue that could prevent `1.13.0` from being built due to missing `allowCompression` property.

## 1.13.0
Adds `allowCompression` property that will define if media (video & image) files are allowed to be compressed by OS when picked. On Android this has no effect as it already returns the original file or an integral copy.

## 1.12.0
Adds `getDirectoryPath()` desktop (go) implementation.

## 1.11.0+3
Updates tearDown() call order on Android's implementation.

## 1.11.0+2
Updates README file (iOS preview).

## 1.11.0+1
Updates README file.

## 1.11.0
Adds `onFileLoading` handler for every picking method that will provide picking status: `FilePickerStatus.loading` and `FilePickerStatus.done` so you can, for example, display a custom loader.

## 1.10.0
Adds `getDirectoryPath()` method that allows you to select and pick directory paths. Android, requires SDK 21 or above for this to work, and iOS requires iOS 11 or above.

## 1.9.0+1
Adds a temporary workaround on Android where it can trigger `onRequestPermissionsResult` twice, related to Flutter issue [49365](https://github.com/flutter/flutter/issues/49365) for anyone affected in Flutter versions below 1.14.6.

## 1.9.0
Adds `clearTemporaryFiles()` that allows you to explicitly remove cached files — on Android applies typically to those picked from remote providers, on iOS _all_ picked files are cached.

## 1.8.0+2
Updates podspec to use only PhotoGallery from DKImagePickerController (thanks @jamesdixon!)

## 1.8.0+1
Minor fix on `getFile()` method — should affect only those on 1.8.0.

## 1.8.0
Adds `FileType.media` that will allow you to pick video and images at the same time. On iOS, this will let you pick directly from Photos app (gallery), if you want to use Files app, you _must_ use `FileType.custom` with desired extensions.

## 1.7.1
Updates iOS multi gallery picker dependency and adds a modal loading while fetching exporting assets.

## 1.7.0
**Breaking change**

Added support for multi-picks of videos and photos from Photos app on iOS through [DKImagePicker](https://github.com/zhangao0086/DKImagePickerController) — use any of the `getMulti` methods with `FileType.image` or `FileType.video`. From now on, you'll need to add `use_frameworks!` in your ios/Podfile.

## 1.6.3+2
* Fixes a crash on Android when a file has an id that can't be resolved and uses a name instead (#221);
* Minor fix on Go (Desktop) - Windows (thanks @marchellodev);

## 1.6.3+1
Addresses an issue with plugin calls on Go (Desktop) - Linux & Windows

## 1.6.3
Addresses an issue with plugin calls on Go (Desktop) - MacOS

## 1.6.2
Updates Go (Desktop) to support multiple extension filters.

## 1.6.1
Addresses an issue that could result in permission handler resolving requests from other activities.

## 1.6.0

* Adds multiple file extension filter support. From now on, you _must_ provide a `List` of extensions with type `FileType.custom` when restricting types while picking.
* Other minor improvements;

## 1.5.1

* iOS: Fixes an issue that could result in a crash when selecting files (with repeated taps) from 3rd party remote providers (Google Drive, Dropbox etc.);
* Go: Updates channel name;
* Adds check that ensures that you one uses `FileType.custom` when providing a custom file extension filter;

## 1.5.0+2
Updates channel name on iOS.

## 1.5.0+1
Adds temporary workaround for (#49365)(https://github.com/flutter/flutter/issues/49365) until 1.14.6 lands on stable channel.

## 1.5.0

* **Breaking change:** Refactored `FileType` to match lower camelCase Dart guideline (eg. `FileType.ALL` now is `FileType.all`);
* Added support for new [Android plugins APIs](https://flutter.dev/docs/development/packages-and-plugins/plugin-api-migration) (Android V2 embedding);

## 1.4.3+2
Updates dependencies.

## 1.4.3+1
Removes checked flutter_export_environment.sh from example app.

## 1.4.3

**Bug fix**
 * Fixes an issue that could result in a crash when tapping multiple times in the same media file while picking, on some iOS devices (#171).

## 1.4.2+1
Updates go-flutter dependencies.

## 1.4.2

**Bug fix**
 * Fixes an issue that could cause a crash when picking video files in iOS 13 or above due to SDK changes.
 * Updates Go-Flutter with go 1.13.

## 1.4.1

**Bug fix:** Fixes an issue that could result in some cached files, picked from Google Photos (remote file), to have the name set as `null`.

## 1.4.0+1

**Bug fix:** Fixes an issue that could prevent internal storage files from being properly picked.

## 1.4.0

**New features**
 * Adds Desktop support throught **[go-flutter](https://github.com/go-flutter-desktop/go-flutter)**, you can see detailed instructions on how to get in runing [here](https://github.com/go-flutter-desktop/hover).
 * Adds Desktop example, to run it just do `hover init` and then `hover run` within the plugin's example folder (you must have go and hover installed, check the previous point).
 * Similar to `getFile`, now there is also a `getMultiFile` which behaves the same way, but returning a list of files instead.

**Improvements**
 * Updates Android SDK deprecated code.
 * Sometimes when a big file was being picked from a remote directory (GDrive for example), the UI could be blocked. Now this shouldn't happen anymore.

## 1.3.8

**Bug fix:** Fixes an issue that could cause a crash when picking files with very long names.

**Changes:** Updates Android target API to 29.

## 1.3.7

**Rollback - Breaking change:** Re-adds runtime verification for external storage read permission. Don't forget to add the permission to the `AndroidManifest.xml` file as well. More info in the README file.

**Bug fix:** Fixes a crash that could cause some Android API to crash when multiple files were selected from external storage.

## 1.3.6

**Improvements**
 * Removes the Android write permissions requirement.
 * Minor improvements in the example app.
 * Now the exceptions are rethrown in case the user wants to handle them, despite that already being done in the plugin call.

## 1.3.5

**Bug fix:** Fixes an issue that could prevent users to pick files from the iCloud Drive app, on versions below iOS 11.

## 1.3.4+1

**Rollback:** Removes a local dependency that shouldn't have been committed with `1.3.4` which would cause Android build to fail.

## 1.3.4

**Bug fix:** Protects the `registrar.activity()` in the Android side of being accessed when it's `null`.

## 1.3.3

**Bug fixes**
 * Fixes an issue where sometimes a single file path was being returned as a `List` instead of `String`.
 * `requestCode` in Android intents are now restricted to 16 bits.

## 1.3.2

**Bug fix:** Returns a `null` value in the `getFile()` when the picker is canceled.

## 1.3.1

**Bug fix:** Fixes an issue on Android, where other activity would try to call `FilePicker`'s result object when it shouldn't.

## 1.3.0

**Breaking changes**
 * `FileType.CAMERA` is no longer available, if you need it, you can use this package along with [image_picker](https://pub.dartlang.org/packages/image_picker).

**New features**
 * You can now pick multiple files by using the `getMultiFilePath()` method which will return a `Map<String,String>` with all paths from selected files, where the key matches the file name and the value its path. Optionally, it also supports filtering by file extension, otherwise all files will be selectable. Nevertheless, you should keep using `getFilePath()` for single path picking.
 * You can now use `FileType.AUDIO` to pick audio files. In iOS this will let you select from your music library. Paths from DRM protected files won't be loaded (see README for more details).
 * Adds `getFile()` utility method that does the same of `getFilePath()` but returns a `File` object instead, for the returned path.

**Bug fixes and updates**
 * This package is no longer attached to the [image_picker](https://pub.dartlang.org/packages/image_picker), and because of that, camera permission is also no longer required.
 * Fixes an issue where sometimes the _InputStream_ wasn't being properly closed. Also, its exception is now being forward to the plugin caller.
 * Fixes an issue where the picker, when canceled, wasn't calling the result callback on the underlying platforms.

## 1.2.0

**Breaking change**: Migrate from the deprecated original Android Support Library to AndroidX. This shouldn't result in any functional changes, but it requires any Android apps using this plugin to [also migrate](https://developer.android.com/jetpack/androidx/migrate) if they're using the original support library.

## 1.1.1

* Updates README file.

## 1.1.0

**Breaking changes**
 * `FileType.PDF` was removed since now it can be used along with custom file types by using the `FileType.CUSTOM` and providing the file extension (e.g. PDF, SVG, ZIP, etc.).
 * `FileType.CAPTURE` is now `FileType.CAMERA`

**New features**
 * Now it is possible to provide a custom file extension to filter file picking options by using `FileType.CUSTOM`

**Bug fixes and updates**
 * Fixes file names from cloud on Android. Previously it would always display **Document**
 * Fixes an issue on iOS where an exception was being thrown after canceling and re-opening the picker.
 * Fixes an issue where collision could happen with request codes on Android.
 * Adds public documentation to `file_picker`
 * Example app updated.
 * Updates .gitignore

## 1.0.3

 * Fixes `build.gradle`.

## 1.0.2

 * Minor update of README file.

## 1.0.1

 * Adds comments for public API

## 1.0.0

 * **Version 1.0** release.
 * Adds support for ANY and VIDEO files.
 * Fixes an issue where permissions were recursively asked on Android.
 * Fixes an issue where some paths from document files couldn't be loaded with Android 8.0.
 * Updates README file to match changes.
 * General refactor & cleanup.

## 0.1.6
* Replaces commons dependency with FilePath class on Android, to handle path resolution on different SDK.

## 0.1.5
* Minor correction in the README file.

## 0.1.4
* Changed Meta minimum version due to versioning conflict with flutter_localization.

## 0.1.3

* Updated readme.

## 0.1.2

* Changed license from Apache 2.0 to MIT.
* Adds demo screenshot.

## 0.1.1

* Adds license information (Apache 2.0).
* Adds CHANGELOG details.

## 0.1.0

* Initial release.
* Supports picking paths from files on local storage, cloud.
* Supports picking paths from both gallery & camera due to [image_picker](https://pub.dartlang.org/packages/image_picker) dependency.<|MERGE_RESOLUTION|>--- conflicted
+++ resolved
@@ -1,9 +1,9 @@
-<<<<<<< HEAD
-## 5.5.1
+## 6.1.1
 ### Android
-Android's CSV mime type is "text/comma-separated-values". Added standard "text/csv" when the
-csv extension is specified which fixes issues when picking csv files in Google Drive.
-=======
+Android's CSV mime type is `text/comma-separated-values`. Added standard `text/csv` when the
+CSV extension is specified which fixes issues when picking CSV files from Google Drive
+on Android devices.
+
 ## 6.1.0
 ### Web
 Fixed endless loop on ios safari when canceling picking. ([#1364](https://github.com/miguelpruivo/flutter_file_picker/issues/1364)). Thank you @test0terter0n!
@@ -16,7 +16,6 @@
 Update minimum iOS version to 11.0.
 Fix several warnings in the iOS plugin implementation.
 
->>>>>>> d3a8044c
 ## 5.5.0
 ### iOS
 Fix if selecting from gallery multiple files from remote sources (eg GoPro, Drone) imported to the device gallery and uploaded to iCloud they would have the same file name and it shows only one image repeated
