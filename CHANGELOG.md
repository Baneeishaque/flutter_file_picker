--- conflicted
+++ resolved
@@ -1,9 +1,8 @@
-<<<<<<< HEAD
-## 10.1.3
+## 10.1.5
 ### iOS
 - Fixed an app crash when calling `.saveFile` twice and cancelling the native save operation via the UI [#1626](https://github.com/miguelpruivo/flutter_file_picker/issues/1626) [@Leapward-Koex](https://github.com/Leapward-Koex)
 - Fixed a `.saveFile` future never completing when `.saveFile` is called twice without waiting for the first completion. [@Leapward-Koex](https://github.com/Leapward-Koex)
-=======
+
 ## 10.1.4
 ### Android
 - Fixed an issue where paths were loaded with duplicated endings. [#1767](https://github.com/miguelpruivo/flutter_file_picker/pull/1767)
@@ -11,7 +10,6 @@
 ## 10.1.3
 ### Android
 - Fixed an issue loading files. [#1777](https://github.com/miguelpruivo/flutter_file_picker/pull/1777)
->>>>>>> 071613b7
 
 ## 10.1.2
 ### Android
