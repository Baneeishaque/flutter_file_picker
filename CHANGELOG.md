--- conflicted
+++ resolved
@@ -1,10 +1,7 @@
-<<<<<<< HEAD
 ## 6.1.0
-Add `readSequential` flag for web. If `readSequential` is true, order of picked files will be preserved. If flag is false, files will be read parallel. 
-=======
-## 6.0.1
+### Web
 Fixed endless loop on ios safari when canceling picking. ([#1364](https://github.com/miguelpruivo/flutter_file_picker/issues/1364)). Thank you @test0terter0n!
->>>>>>> b0c32d1c
+Add `readSequential` flag for web. If `readSequential` is true, order of picked files will be preserved. If flag is false, files will be read parallel. Thank you @test0terter0n!
 
 ## 6.0.0
 Update minimum Flutter version to 3.7.0.
