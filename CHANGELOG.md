--- conflicted
+++ resolved
@@ -1,8 +1,7 @@
-<<<<<<< HEAD
-## 5.5.1
+## 8.1.3
 ### iOS
 - fix [1367](https://github.com/miguelpruivo/flutter_file_picker/issues/1367)
-=======
+
 ## 8.1.2
 ### Android
 - Fixes a cache deletion issue [#1505](https://github.com/miguelpruivo/flutter_file_picker/issues/1505)
@@ -113,7 +112,6 @@
 - Update minimum iOS version to 11.0.
 - Fix several warnings in the iOS plugin implementation.
 
->>>>>>> 8bbe0661
 ## 5.5.0
 ### iOS
 - Fix if selecting from gallery multiple files from remote sources (eg GoPro, Drone) imported to the device gallery and uploaded to iCloud they would have the same file name and it shows only one image repeated
