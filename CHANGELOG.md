--- conflicted
+++ resolved
@@ -1,12 +1,10 @@
-<<<<<<< HEAD
 ## 9.1.0
 ### Web
 - Added an implementation for `saveFile()` on the web.
-=======
+
 ## 9.0.3
 ### Android
 - Added ProGuard consumer rules to automatically exclude `androidx.lifecycle.DefaultLifecycleObserver` from obfuscation.
->>>>>>> 10d90e6c
 
 ## 9.0.2
 ### Android
