name: file_picker
description: A package that allows you to use a native file explorer to pick single or multiple absolute file paths, with extension filtering support.
homepage: https://github.com/miguelpruivo/plugins_flutter_file_picker
repository: https://github.com/miguelpruivo/flutter_file_picker
issue_tracker: https://github.com/miguelpruivo/flutter_file_picker/issues
version: 8.0.0+1

dependencies:
  flutter:
    sdk: flutter
  flutter_web_plugins:
    sdk: flutter

  flutter_plugin_android_lifecycle: ^2.0.17
  plugin_platform_interface: ^2.1.8
  ffi: ^2.0.1
  path: ^1.8.2
  win32: ^5.1.1
  cross_file: ^0.3.3+7
<<<<<<< HEAD
  js: ^0.7.1
  web: ^0.5.1
  
=======

>>>>>>> 04e32daa
dev_dependencies:
  lints: ^3.0.0
  flutter_test:
    sdk: flutter

environment:
  sdk: ">=2.19.0 <4.0.0"
  flutter: ">=3.7.0"

flutter:
  plugin:
    platforms:
      android:
        package: com.mr.flutter.plugin.filepicker
        pluginClass: FilePickerPlugin
      ios:
        pluginClass: FilePickerPlugin
      web:
        pluginClass: FilePickerWeb
        fileName: _internal/file_picker_web.dart
      macos:
        default_package: file_picker
      windows:
        default_package: file_picker
      linux:
        default_package: file_picker<|MERGE_RESOLUTION|>--- conflicted
+++ resolved
@@ -17,13 +17,9 @@
   path: ^1.8.2
   win32: ^5.1.1
   cross_file: ^0.3.3+7
-<<<<<<< HEAD
   js: ^0.7.1
   web: ^0.5.1
-  
-=======
 
->>>>>>> 04e32daa
 dev_dependencies:
   lints: ^3.0.0
   flutter_test:
