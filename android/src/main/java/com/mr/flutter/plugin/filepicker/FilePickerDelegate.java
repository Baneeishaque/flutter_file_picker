package com.mr.flutter.plugin.filepicker;

import android.Manifest;
import android.app.Activity;
import android.content.Intent;
import android.content.pm.PackageManager;
import android.net.Uri;
import android.os.Build;
import android.os.Bundle;
import android.os.Environment;
import android.os.Handler;
import android.os.Looper;
import android.os.Parcelable;
import android.os.Message;
import android.provider.DocumentsContract;
import android.util.Log;

import androidx.annotation.VisibleForTesting;
import androidx.core.app.ActivityCompat;


import java.io.File;
<<<<<<< HEAD
import java.io.IOException;
import java.io.OutputStream;
=======
import java.io.FileNotFoundException;
import java.io.InputStream;
>>>>>>> ece337f6
import java.util.ArrayList;
import java.util.HashMap;

import io.flutter.plugin.common.EventChannel;
import io.flutter.plugin.common.MethodChannel;
import io.flutter.plugin.common.PluginRegistry;

public class FilePickerDelegate implements PluginRegistry.ActivityResultListener, PluginRegistry.RequestPermissionsResultListener {

    private static final String TAG = "FilePickerDelegate";
    private static final int REQUEST_CODE = (FilePickerPlugin.class.hashCode() + 43) & 0x0000ffff;
    private static final int SAVE_FILE_CODE = (FilePickerPlugin.class.hashCode() + 83) & 0x0000ffff;

    private final Activity activity;
    private final PermissionManager permissionManager;
    private MethodChannel.Result pendingResult;
    private boolean isMultipleSelection = false;
    private boolean loadDataToMemory = false;
    private String type;
    private int compressionQuality=20;
    private String[] allowedExtensions;
    private EventChannel.EventSink eventSink;

    private byte[] bytes;

    public FilePickerDelegate(final Activity activity) {
        this(
                activity,
                null,
                new PermissionManager() {
                    @Override
                    public boolean isPermissionGranted(final String permissionName) {
                        return ActivityCompat.checkSelfPermission(activity, permissionName)
                                == PackageManager.PERMISSION_GRANTED;
                    }

                    @Override
                    public void askForPermission(final String permissionName, final int requestCode) {
                        ActivityCompat.requestPermissions(activity, new String[]{permissionName}, requestCode);
                    }

                }
        );
    }

    public void setEventHandler(final EventChannel.EventSink eventSink) {
        this.eventSink = eventSink;
    }

    @VisibleForTesting
    FilePickerDelegate(final Activity activity, final MethodChannel.Result result, final PermissionManager permissionManager) {
        this.activity = activity;
        this.pendingResult = result;
        this.permissionManager = permissionManager;
    }


    @Override
    public boolean onActivityResult(final int requestCode, final int resultCode, final Intent data) {
        // Save file
        if (requestCode == SAVE_FILE_CODE) {
            if (resultCode == Activity.RESULT_OK) {
                this.dispatchEventStatus(true);
                final Uri uri = data.getData();
                if (uri != null) {
                  String  path = Environment.getExternalStoragePublicDirectory(Environment.DIRECTORY_DOWNLOADS)
                            .getAbsolutePath() + File.separator + FileUtils.getFileName(uri, this.activity);
                    try {
                        OutputStream outputStream = this.activity.getContentResolver().openOutputStream(uri);
                        if(outputStream != null){
                            outputStream.write(bytes);
                            outputStream.flush();
                            outputStream.close();
                        }
                        finishWithSuccess(path);
                        return true;
                    } catch (IOException e) {
                        Log.i(TAG, "Error while saving file", e);
                        finishWithError("Error while saving file", e.getMessage());
                    }
                }

            }
            if (resultCode == Activity.RESULT_CANCELED) {
                Log.i(TAG, "User cancelled the save request");
                finishWithSuccess(null);
            }
            return false;
        }

        // Pick files
        if (type == null) {
            return false;
        }

        if (requestCode == REQUEST_CODE && resultCode == Activity.RESULT_OK) {

            this.dispatchEventStatus(true);

            new Thread(new Runnable() {
                @Override
                public void run() {
                    if (data != null) {
                        final ArrayList<FileInfo> files = new ArrayList<>();


                        if (data.getClipData() != null) {
                            final int count = data.getClipData().getItemCount();
                            int currentItem = 0;
                            while (currentItem < count) {
                                 Uri currentUri = data.getClipData().getItemAt(currentItem).getUri();

                                if(type=="image/*" && compressionQuality>0) {

<<<<<<< HEAD
                                if (file != null) {
=======
                                    currentUri=FileUtils.compressImage(currentUri,compressionQuality,activity.getApplicationContext());
                                }
                                final FileInfo file = FileUtils.openFileStream(FilePickerDelegate.this.activity, currentUri, loadDataToMemory);
                                if(file != null) {
>>>>>>> ece337f6
                                    files.add(file);
                                    Log.d(FilePickerDelegate.TAG, "[MultiFilePick] File #" + currentItem + " - URI: " + currentUri.getPath());
                                }
                                currentItem++;
                            }

                            finishWithSuccess(files);
                        } else if (data.getData() != null) {
                            Uri uri = data.getData();

                            if(type=="image/*" && compressionQuality>0) {
                                uri=FileUtils.compressImage(uri,compressionQuality,activity.getApplicationContext());
                            }

                            if (type.equals("dir") && Build.VERSION.SDK_INT >= Build.VERSION_CODES.LOLLIPOP) {
                                uri = DocumentsContract.buildDocumentUriUsingTree(uri, DocumentsContract.getTreeDocumentId(uri));

                                Log.d(FilePickerDelegate.TAG, "[SingleFilePick] File URI:" + uri.toString());
                                final String dirPath = FileUtils.getFullPathFromTreeUri(uri, activity);

                                if (dirPath != null) {
                                    finishWithSuccess(dirPath);
                                } else {
                                    finishWithError("unknown_path", "Failed to retrieve directory path.");
                                }
                                return;
                            }

                            final FileInfo file = FileUtils.openFileStream(FilePickerDelegate.this.activity, uri, loadDataToMemory);

                            if (file != null) {
                                files.add(file);
                            }

                            if (!files.isEmpty()) {
                                Log.d(FilePickerDelegate.TAG, "File path:" + files.toString());
                                finishWithSuccess(files);
                            } else {
                                finishWithError("unknown_path", "Failed to retrieve path.");
                            }

                        } else if (data.getExtras() != null) {
                            Bundle bundle = data.getExtras();
                            if (bundle.keySet().contains("selectedItems")) {
                                ArrayList<Parcelable> fileUris = getSelectedItems(bundle);

                                int currentItem = 0;
                                if (fileUris != null) {
                                    for (Parcelable fileUri : fileUris) {
                                        if (fileUri instanceof Uri) {
                                            Uri currentUri = (Uri) fileUri;
                                            final FileInfo file = FileUtils.openFileStream(FilePickerDelegate.this.activity, currentUri, loadDataToMemory);

                                            if (file != null) {
                                                files.add(file);
                                                Log.d(FilePickerDelegate.TAG, "[MultiFilePick] File #" + currentItem + " - URI: " + currentUri.getPath());
                                            }
                                        }
                                        currentItem++;
                                    }
                                }
                                finishWithSuccess(files);
                            } else {
                                finishWithError("unknown_path", "Failed to retrieve path from bundle.");
                            }
                        } else {
                            finishWithError("unknown_activity", "Unknown activity error, please fill an issue.");
                        }
                    } else {
                        finishWithError("unknown_activity", "Unknown activity error, please fill an issue.");
                    }
                }
            }).start();
            return true;

        } else if (requestCode == REQUEST_CODE && resultCode == Activity.RESULT_CANCELED) {
            Log.i(TAG, "User cancelled the picker request");
            finishWithSuccess(null);
            return true;
        } else if (requestCode == REQUEST_CODE) {
            finishWithError("unknown_activity", "Unknown activity error, please fill an issue.");
        }
        return false;
    }

    @Override
    public boolean onRequestPermissionsResult(final int requestCode, final String[] permissions, final int[] grantResults) {

        if (REQUEST_CODE != requestCode) {
            return false;
        }

        final boolean permissionGranted =
                grantResults.length > 0 && grantResults[0] == PackageManager.PERMISSION_GRANTED;

        if (permissionGranted) {
            this.startFileExplorer();
        } else {
            finishWithError("read_external_storage_denied", "User did not allow reading external storage");
        }

        return true;
    }

    private boolean setPendingMethodCallAndResult(final MethodChannel.Result result) {
        if (this.pendingResult != null) {
            return false;
        }
        this.pendingResult = result;
        return true;
    }

    private static void finishWithAlreadyActiveError(final MethodChannel.Result result) {
        result.error("already_active", "File picker is already active", null);
    }

    @SuppressWarnings("deprecation")
    private ArrayList<Parcelable> getSelectedItems(Bundle bundle) {
        if (Build.VERSION.SDK_INT >= 33) {
            return bundle.getParcelableArrayList("selectedItems", Parcelable.class);
        }

        return bundle.getParcelableArrayList("selectedItems");
    }

    @SuppressWarnings("deprecation")
    private void startFileExplorer() {
        final Intent intent;

        // Temporary fix, remove this null-check after Flutter Engine 1.14 has landed on stable
        if (type == null) {
            return;
        }

        if (type.equals("dir")) {
            intent = new Intent(Intent.ACTION_OPEN_DOCUMENT_TREE);
        } else {
            if (type.equals("image/*")) {
                intent = new Intent(Intent.ACTION_PICK, android.provider.MediaStore.Images.Media.EXTERNAL_CONTENT_URI);
            } else {
                intent = new Intent(Intent.ACTION_GET_CONTENT);
                intent.addCategory(Intent.CATEGORY_OPENABLE);
            }
            final Uri uri = Uri.parse(Environment.getExternalStorageDirectory().getPath() + File.separator);
            Log.d(TAG, "Selected type " + type);
            intent.setDataAndType(uri, this.type);
            intent.setType(this.type);
            intent.putExtra(Intent.EXTRA_ALLOW_MULTIPLE, this.isMultipleSelection);
            intent.putExtra("multi-pick", this.isMultipleSelection);

            if (type.contains(",")) {
                allowedExtensions = type.split(",");
            }

            if (allowedExtensions != null) {
                intent.putExtra(Intent.EXTRA_MIME_TYPES, allowedExtensions);
            }
        }

        if (intent.resolveActivity(this.activity.getPackageManager()) != null) {
            this.activity.startActivityForResult(intent, REQUEST_CODE);
        } else {
            Log.e(TAG, "Can't find a valid activity to handle the request. Make sure you've a file explorer installed.");
            finishWithError("invalid_format_type", "Can't handle the provided file type.");
        }
    }

    @SuppressWarnings("deprecation")
    public void startFileExplorer(final String type, final boolean isMultipleSelection, final boolean withData, final String[] allowedExtensions, final int compressionQuality, final MethodChannel.Result result) {

        if (!this.setPendingMethodCallAndResult(result)) {
            finishWithAlreadyActiveError(result);
            return;
        }
        this.type = type;
        this.isMultipleSelection = isMultipleSelection;
        this.loadDataToMemory = withData;
        this.allowedExtensions = allowedExtensions;
        this.compressionQuality=compressionQuality;
        // `READ_EXTERNAL_STORAGE` permission is not needed since SDK 33 (Android 13 or higher).
        // `READ_EXTERNAL_STORAGE` & `WRITE_EXTERNAL_STORAGE` are no longer meant to be used, but classified into granular types.
        // Reference: https://developer.android.com/about/versions/13/behavior-changes-13
        if (Build.VERSION.SDK_INT < 33) {
            if (!this.permissionManager.isPermissionGranted(Manifest.permission.READ_EXTERNAL_STORAGE)) {
                this.permissionManager.askForPermission(Manifest.permission.READ_EXTERNAL_STORAGE, REQUEST_CODE);
                return;
            }
        }
        this.startFileExplorer();
    }

    public void saveFile(String fileName, String type, String initialDirectory, String[] allowedExtensions, byte[] bytes, MethodChannel.Result result) {
        if (!this.setPendingMethodCallAndResult(result)) {
            finishWithAlreadyActiveError(result);
            return;
        }
        Intent intent = new Intent(Intent.ACTION_CREATE_DOCUMENT);
        intent.addCategory(Intent.CATEGORY_OPENABLE);
        if (fileName != null && !fileName.isEmpty()) {
            intent.putExtra(Intent.EXTRA_TITLE, fileName);
        }
        this.bytes = bytes;
        if (type != null && !"dir".equals(type) && type.split(",").length == 1) {
            intent.setType(type);
        } else {
            intent.setType("*/*");
        }
        if (initialDirectory != null && !initialDirectory.isEmpty()) {
            intent.putExtra(DocumentsContract.EXTRA_INITIAL_URI, Uri.parse(initialDirectory));
        }
        if (allowedExtensions != null && allowedExtensions.length > 0) {
            intent.putExtra(Intent.EXTRA_MIME_TYPES, allowedExtensions);
        }
        if (intent.resolveActivity(this.activity.getPackageManager()) != null) {
            this.activity.startActivityForResult(intent, SAVE_FILE_CODE);
        } else {
            Log.e(TAG, "Can't find a valid activity to handle the request. Make sure you've a file explorer installed.");
            finishWithError("invalid_format_type", "Can't handle the provided file type.");
        }
    }

    @SuppressWarnings("unchecked")
    private void finishWithSuccess(Object data) {
        this.dispatchEventStatus(false);

        // Temporary fix, remove this null-check after Flutter Engine 1.14 has landed on stable
        if (this.pendingResult != null) {
<<<<<<< HEAD

=======
>>>>>>> ece337f6
            if (data != null && !(data instanceof String)) {
                final ArrayList<HashMap<String, Object>> files = new ArrayList<>();

                for (FileInfo file : (ArrayList<FileInfo>) data) {
                    files.add(file.toMap());
                }
                data = files;
            }

            this.pendingResult.success(data);
            this.clearPendingResult();
        }
    }

    private void finishWithError(final String errorCode, final String errorMessage) {
        if (this.pendingResult == null) {
            return;
        }

        this.dispatchEventStatus(false);
        this.pendingResult.error(errorCode, errorMessage, null);
        this.clearPendingResult();
    }

    private void dispatchEventStatus(final boolean status) {

        if (eventSink == null || type.equals("dir")) {
            return;
        }

        new Handler(Looper.getMainLooper()) {
            @Override
            public void handleMessage(final Message message) {
                eventSink.success(status);
            }
        }.obtainMessage().sendToTarget();
    }


    private void clearPendingResult() {
        this.pendingResult = null;
    }

    interface PermissionManager {
        boolean isPermissionGranted(String permissionName);

        void askForPermission(String permissionName, int requestCode);
    }

}<|MERGE_RESOLUTION|>--- conflicted
+++ resolved
@@ -20,13 +20,10 @@
 
 
 import java.io.File;
-<<<<<<< HEAD
 import java.io.IOException;
 import java.io.OutputStream;
-=======
 import java.io.FileNotFoundException;
 import java.io.InputStream;
->>>>>>> ece337f6
 import java.util.ArrayList;
 import java.util.HashMap;
 
@@ -141,14 +138,10 @@
 
                                 if(type=="image/*" && compressionQuality>0) {
 
-<<<<<<< HEAD
-                                if (file != null) {
-=======
                                     currentUri=FileUtils.compressImage(currentUri,compressionQuality,activity.getApplicationContext());
                                 }
                                 final FileInfo file = FileUtils.openFileStream(FilePickerDelegate.this.activity, currentUri, loadDataToMemory);
                                 if(file != null) {
->>>>>>> ece337f6
                                     files.add(file);
                                     Log.d(FilePickerDelegate.TAG, "[MultiFilePick] File #" + currentItem + " - URI: " + currentUri.getPath());
                                 }
@@ -169,7 +162,7 @@
                                 Log.d(FilePickerDelegate.TAG, "[SingleFilePick] File URI:" + uri.toString());
                                 final String dirPath = FileUtils.getFullPathFromTreeUri(uri, activity);
 
-                                if (dirPath != null) {
+                                if(dirPath != null) {
                                     finishWithSuccess(dirPath);
                                 } else {
                                     finishWithError("unknown_path", "Failed to retrieve directory path.");
@@ -179,7 +172,7 @@
 
                             final FileInfo file = FileUtils.openFileStream(FilePickerDelegate.this.activity, uri, loadDataToMemory);
 
-                            if (file != null) {
+                            if(file != null) {
                                 files.add(file);
                             }
 
@@ -190,7 +183,7 @@
                                 finishWithError("unknown_path", "Failed to retrieve path.");
                             }
 
-                        } else if (data.getExtras() != null) {
+                        } else if (data.getExtras() != null){
                             Bundle bundle = data.getExtras();
                             if (bundle.keySet().contains("selectedItems")) {
                                 ArrayList<Parcelable> fileUris = getSelectedItems(bundle);
@@ -266,8 +259,8 @@
     }
 
     @SuppressWarnings("deprecation")
-    private ArrayList<Parcelable> getSelectedItems(Bundle bundle) {
-        if (Build.VERSION.SDK_INT >= 33) {
+    private ArrayList<Parcelable> getSelectedItems(Bundle bundle){
+        if(Build.VERSION.SDK_INT >= 33){
             return bundle.getParcelableArrayList("selectedItems", Parcelable.class);
         }
 
@@ -323,6 +316,7 @@
             finishWithAlreadyActiveError(result);
             return;
         }
+
         this.type = type;
         this.isMultipleSelection = isMultipleSelection;
         this.loadDataToMemory = withData;
@@ -372,18 +366,15 @@
 
     @SuppressWarnings("unchecked")
     private void finishWithSuccess(Object data) {
+
         this.dispatchEventStatus(false);
 
         // Temporary fix, remove this null-check after Flutter Engine 1.14 has landed on stable
         if (this.pendingResult != null) {
-<<<<<<< HEAD
-
-=======
->>>>>>> ece337f6
             if (data != null && !(data instanceof String)) {
                 final ArrayList<HashMap<String, Object>> files = new ArrayList<>();
 
-                for (FileInfo file : (ArrayList<FileInfo>) data) {
+                for (FileInfo file : (ArrayList<FileInfo>)data) {
                     files.add(file.toMap());
                 }
                 data = files;
