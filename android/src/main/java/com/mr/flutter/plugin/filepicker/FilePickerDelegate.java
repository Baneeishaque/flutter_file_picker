--- conflicted
+++ resolved
@@ -20,11 +20,8 @@
 import androidx.core.app.ActivityCompat;
 
 import java.io.File;
-<<<<<<< HEAD
 import java.io.IOException;
 import java.io.OutputStream;
-=======
->>>>>>> e777abe5
 import java.util.ArrayList;
 import java.util.HashMap;
 import java.util.Objects;
@@ -85,7 +82,6 @@
 
     @Override
     public boolean onActivityResult(final int requestCode, final int resultCode, final Intent data) {
-<<<<<<< HEAD
         // Save file
         if (requestCode == SAVE_FILE_CODE) {
             if (resultCode == Activity.RESULT_OK) {
@@ -118,8 +114,6 @@
         }
 
         // Pick files
-=======
->>>>>>> e777abe5
         if (type == null) {
             return false;
         }
