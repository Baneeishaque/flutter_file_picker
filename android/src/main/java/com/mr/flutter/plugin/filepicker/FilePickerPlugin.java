--- conflicted
+++ resolved
@@ -253,7 +253,7 @@
             }
         });
         this.observer = new LifeCycleObserver(activity);
-<<<<<<< HEAD
+
         if (registrar != null) {
             // V1 embedding setup for activity listeners.
             application.registerActivityLifecycleCallbacks(this.observer);
@@ -264,13 +264,6 @@
             this.lifecycle = FlutterLifecycleAdapter.getActivityLifecycle(activityBinding);
             this.lifecycle.addObserver(this.observer);
         }
-=======
-        // V2 embedding setup for activity listeners.
-        activityBinding.addActivityResultListener(this.delegate);
-        activityBinding.addRequestPermissionsResultListener(this.delegate);
-        this.lifecycle = FlutterLifecycleAdapter.getActivityLifecycle(activityBinding);
-        this.lifecycle.addObserver(this.observer);
->>>>>>> 8bbe0661
     }
 
     private void tearDown() {
