package com.mr.flutter.plugin.filepicker

import android.app.Activity
import android.content.Context
import android.content.Intent
import android.graphics.Bitmap
import android.graphics.BitmapFactory
import android.net.Uri
import android.os.Build
import android.os.Bundle
import android.os.Environment
import android.os.Parcelable
import android.provider.DocumentsContract
import android.provider.MediaStore
import android.provider.OpenableColumns
import android.util.Log
import android.webkit.MimeTypeMap
import androidx.core.net.toUri
import com.mr.flutter.plugin.filepicker.FilePickerDelegate.Companion.REQUEST_CODE
import com.mr.flutter.plugin.filepicker.FilePickerDelegate.Companion.SAVE_FILE_CODE
import com.mr.flutter.plugin.filepicker.FilePickerDelegate.Companion.finishWithAlreadyActiveError
import io.flutter.plugin.common.MethodChannel
import kotlinx.coroutines.CoroutineScope
import kotlinx.coroutines.Dispatchers
import kotlinx.coroutines.launch
import org.apache.tika.Tika
import org.apache.tika.io.TikaInputStream
import org.apache.tika.metadata.Metadata
import org.apache.tika.metadata.TikaCoreProperties
import java.io.BufferedInputStream
import java.io.BufferedOutputStream
import java.io.File
import java.io.FileInputStream
import java.io.FileNotFoundException
import java.io.FileOutputStream
import java.io.IOException
import java.io.InputStream
import java.text.SimpleDateFormat
import java.util.Date
import java.util.Locale

object FileUtils {
    private const val TAG = "FilePickerUtils"

    fun FilePickerDelegate.processFiles(
        activity: Activity,
        data: Intent?,
        compressionQuality: Int,
        loadDataToMemory: Boolean,
        type: String
    ) {
        CoroutineScope(Dispatchers.IO).launch {
            if (data == null) {
                finishWithError("unknown_activity", "Unknown activity error, please fill an issue.")
                return@launch
            }

            val files = mutableListOf<FileInfo>()

            when {
                data.clipData != null -> {
                    for (i in 0 until data.clipData!!.itemCount) {
                        var uri = data.clipData!!.getItemAt(i).uri
                        uri = processUri(activity, uri, compressionQuality)
                        addFile(activity, uri, loadDataToMemory, files)
                    }
                    finishWithSuccess(files)
                }

                data.data != null -> {
                    var uri = data.data!!
                    uri = processUri(activity, uri, compressionQuality)

                    if (type == "dir") {
                        uri = DocumentsContract.buildDocumentUriUsingTree(
                            uri,
                            DocumentsContract.getTreeDocumentId(uri)
                        )
                        val dirPath = getFullPathFromTreeUri(uri, activity)
                        if (dirPath != null) {
                            finishWithSuccess(dirPath)
                        } else {
                            finishWithError("unknown_path", "Failed to retrieve directory path.")
                        }
                    } else {
                        addFile(activity, uri, loadDataToMemory, files)
                        handleFileResult(files)
                    }
                }

                data.extras?.containsKey("selectedItems") == true -> {
                    val fileUris = getSelectedItems(data.extras!!)
                    fileUris?.filterIsInstance<Uri>()?.forEach { uri ->
                        addFile(activity, uri, loadDataToMemory, files)
                    }
                    finishWithSuccess(files)
                }

                else -> finishWithError(
                    "unknown_activity",
                    "Unknown activity error, please fill an issue."
                )
            }
        }
    }

    fun writeBytesData(
        context: Context,
        uri: Uri,
        bytes: ByteArray?
    ): Uri? {
        context.contentResolver.openOutputStream(uri)?.use { output ->
            bytes?.let {
                output.write(it)
            }
        }

        return uri
    }

    fun FilePickerDelegate.handleFileResult(files: List<FileInfo>) {
        if (files.isNotEmpty()) {
            finishWithSuccess(files)
        } else {
            finishWithError("unknown_path", "Failed to retrieve path.")
        }
    }

    fun FilePickerDelegate.startFileExplorer() {
        val intent: Intent

        // Temporary fix, remove this null-check after Flutter Engine 1.14 has landed on stable
        if (type == null) {
            return
        }

        if (type == "dir") {
            intent = Intent(Intent.ACTION_OPEN_DOCUMENT_TREE)
        } else {
            if (type == "image/*") {
                intent = Intent(Intent.ACTION_PICK, MediaStore.Images.Media.EXTERNAL_CONTENT_URI)
                val uri = (Environment.getExternalStorageDirectory().path + File.separator).toUri()
                intent.setDataAndType(uri, type)
                intent.type = this.type
                intent.putExtra(Intent.EXTRA_ALLOW_MULTIPLE, this.isMultipleSelection)
                intent.putExtra("multi-pick", this.isMultipleSelection)

                type?.takeIf { it.contains(",") }
                    ?.split(",")
                    ?.filter { it.isNotEmpty() }
                    ?.let { allowedExtensions = ArrayList(it) }

                if (allowedExtensions != null) {
                    intent.putExtra(Intent.EXTRA_MIME_TYPES, allowedExtensions)
                }
            } else {
                intent = Intent(Intent.ACTION_OPEN_DOCUMENT).apply {
                    addCategory(Intent.CATEGORY_OPENABLE)
                    type = this@startFileExplorer.type // Obligatorio para que EXTRA_MIME_TYPES funcione
                    putExtra(Intent.EXTRA_ALLOW_MULTIPLE, isMultipleSelection)
                    putExtra("multi-pick", isMultipleSelection)

                    allowedExtensions?.let {
                        putExtra(Intent.EXTRA_MIME_TYPES, it.toTypedArray())
                    }
                }

            }


            if (intent.resolveActivity(activity.packageManager) != null) {
                activity.startActivityForResult(intent, REQUEST_CODE)
            } else {
                Log.e(
                    FilePickerDelegate.TAG,
                    "Can't find a valid activity to handle the request. Make sure you've a file explorer installed."
                )
                finishWithError("invalid_format_type", "Can't handle the provided file type.")
            }
        }
    }
        fun FilePickerDelegate?.startFileExplorer(
            type: String?,
            isMultipleSelection: Boolean?,
            withData: Boolean?,
            allowedExtensions: ArrayList<String?>?,
            compressionQuality: Int? = 0,
            result: MethodChannel.Result
        ) {
            if (this?.setPendingMethodCallResult(result) == false) {
                finishWithAlreadyActiveError(result)
                return
            }
            this?.type = type
            if (isMultipleSelection != null) {
                this?.isMultipleSelection = isMultipleSelection
            }
            if (withData != null) {
                this?.loadDataToMemory = withData
            }
            this?.allowedExtensions = allowedExtensions
            if (compressionQuality != null) {
                this?.compressionQuality = compressionQuality
            }

            this?.startFileExplorer()
        }

        fun getFileExtension(bytes: ByteArray?): String {
            val tika = Tika()
            val mimeType = tika.detect(bytes)
            return mimeType.substringAfter("/")
        }

        fun getMimeTypeForBytes(fileName: String?, bytes: ByteArray?): String {
            val tika = Tika()

            if (fileName.isNullOrEmpty()) {
                return tika.detect(bytes)
            }
            val detector = tika.detector

            val stream = TikaInputStream.get(bytes)
            val metadata = Metadata()
            metadata.set(TikaCoreProperties.RESOURCE_NAME_KEY, fileName)
            return detector.detect(stream, metadata).toString()
        }

        fun FilePickerDelegate.saveFile(
            fileName: String?,
            type: String?,
            initialDirectory: String?,
            bytes: ByteArray?,
            result: MethodChannel.Result
        ) {
            if (!this.setPendingMethodCallResult(result)) {
                finishWithAlreadyActiveError(result)
                return
            }
            val intent = Intent(Intent.ACTION_CREATE_DOCUMENT)
            intent.addCategory(Intent.CATEGORY_OPENABLE)
            if (!fileName.isNullOrEmpty()) {
                intent.putExtra(Intent.EXTRA_TITLE, fileName)
            }
            this.bytes = bytes
            if ("dir" != type) {
                intent.type = getMimeTypeForBytes(fileName = fileName, bytes = bytes)
            }
            if (!initialDirectory.isNullOrEmpty()) {
                if (Build.VERSION.SDK_INT >= Build.VERSION_CODES.O) {
                    intent.putExtra(DocumentsContract.EXTRA_INITIAL_URI, initialDirectory.toUri())
                }
            }
            if (intent.resolveActivity(activity.packageManager) != null) {
                activity.startActivityForResult(intent, SAVE_FILE_CODE)
            } else {
                Log.e(
                    FilePickerDelegate.TAG,
                    "Can't find a valid activity to handle the request. Make sure you've a file explorer installed."
                )
                finishWithError("invalid_format_type", "Can't handle the provided file type.")
            }
        }

        fun processUri(activity: Activity, uri: Uri, compressionQuality: Int): Uri {
            return if (compressionQuality > 0 && isImage(activity.applicationContext, uri)) {
                compressImage(uri, compressionQuality, activity.applicationContext)
            } else {
                uri
            }
        }

        fun addFile(
            activity: Activity,
            uri: Uri,
            loadDataToMemory: Boolean,
            files: MutableList<FileInfo>
        ) {
            openFileStream(activity, uri, loadDataToMemory)?.let { file ->
                files.add(file)
            }
        }

        @Suppress("deprecation")
        fun getSelectedItems(bundle: Bundle): ArrayList<Parcelable>? {
            if (Build.VERSION.SDK_INT >= 33) {
                return bundle.getParcelableArrayList("selectedItems", Parcelable::class.java)
            }

            return bundle.getParcelableArrayList("selectedItems")
        }

        fun getMimeTypes(allowedExtensions: ArrayList<String>?): ArrayList<String?>? {
            if (allowedExtensions.isNullOrEmpty()) {
                return null
            }

            val mimes = ArrayList<String?>()

            for (i in allowedExtensions.indices) {
                val mime = MimeTypeMap.getSingleton().getMimeTypeFromExtension(
                    allowedExtensions[i]
                )
                if (mime == null) {
                    Log.w(
                        TAG,
                        "Custom file type " + allowedExtensions[i] + " is unsupported and will be ignored."
                    )
                    continue
                }

                mimes.add(mime)
            }
            return mimes
        }

        @JvmStatic
        fun getFileName(uri: Uri, context: Context): String? {
            var result: String? = null

            try {
                if (uri.scheme == "content") {
                    context.contentResolver.query(
                        uri,
                        arrayOf(OpenableColumns.DISPLAY_NAME),
                        null,
                        null,
                        null
                    ).use { cursor ->
                        if (cursor != null && cursor.moveToFirst()) {
                            result =
                                cursor.getString(cursor.getColumnIndexOrThrow(OpenableColumns.DISPLAY_NAME))
                        }
                    }
                }
                if (result == null) {
                    result = uri.path?.substringAfterLast('/')
                }
            } catch (ex: Exception) {
                Log.e(
                    TAG,
                    "Failed to handle file name: $ex"
                )
            }

            return result
        }

        @JvmStatic
        fun isImage(context: Context, uri: Uri): Boolean {
            val extension = getFileExtension(context, uri)

            if (extension == null) {
                return false
            }

            return extension.contentEquals("jpg") || extension.contentEquals("jpeg")
                    || extension.contentEquals("png") || extension.contentEquals("webp")
        }

        private fun getFileExtension(context: Context, uri: Uri): String? {
            val contentResolver = context.contentResolver
            val mimeType = contentResolver.getType(uri)
            return MimeTypeMap.getSingleton().getExtensionFromMimeType(mimeType)
        }

        private fun getCompressFormat(context: Context, uri: Uri): Bitmap.CompressFormat {
            val format = getFileExtension(context, uri)
            return when (format!!.uppercase(Locale.getDefault())) {
                "PNG" -> Bitmap.CompressFormat.PNG
                "WEBP" -> Bitmap.CompressFormat.WEBP
                else -> Bitmap.CompressFormat.JPEG
            }
        }

        @JvmStatic
        fun compressImage(originalImageUri: Uri, compressionQuality: Int, context: Context): Uri {
            val compressedUri: Uri
            try {
                context.contentResolver.openInputStream(originalImageUri).use { imageStream ->
                    val compressedFile = createImageFile(context, originalImageUri)
                    val originalBitmap = BitmapFactory.decodeStream(imageStream)
                    // Compress and save the image
                    val fileOutputStream = FileOutputStream(compressedFile)
                    originalBitmap.compress(
                        getCompressFormat(context, originalImageUri),
                        compressionQuality,
                        fileOutputStream
                    )
                    fileOutputStream.flush()
                    fileOutputStream.close()
                    compressedUri = Uri.fromFile(compressedFile)
                }
            } catch (e: IOException) {
                throw RuntimeException(e)
            }
            return compressedUri
        }

        @Throws(IOException::class)
        private fun createImageFile(context: Context, uri: Uri): File {
            val timeStamp = SimpleDateFormat("yyyyMMdd_HHmmss", Locale.getDefault()).format(Date())
            val imageFileName = "IMAGE_" + timeStamp + "_"
            val storageDir = context.cacheDir
            return File.createTempFile(
                imageFileName,
                "." + getFileExtension(context, uri),
                storageDir
            )
        }

        /**
         * @param uri The Uri to check.
         * @return Whether the Uri authority is DownloadsProvider.
         */
        fun isDownloadsDocument(uri: Uri): Boolean {
            return uri.authority == "com.android.providers.downloads.documents"
        }

        @JvmStatic
        fun clearCache(context: Context): Boolean {
            try {
                val cacheDir = File(context.cacheDir.toString() + "/file_picker/")
                recursiveDeleteFile(cacheDir)
            } catch (ex: Exception) {
                Log.e(
                    TAG,
                    "There was an error while clearing cached files: $ex"
                )
                return false
            }
            return true
        }

        fun loadData(file: File, fileInfo: FileInfo.Builder) {
            try {
                val size = file.length().toInt()
                val bytes = ByteArray(size)

                try {
                    val buf = BufferedInputStream(FileInputStream(file))
                    buf.read(bytes, 0, bytes.size)
                    buf.close()
                } catch (e: FileNotFoundException) {
                    Log.e(TAG, "File not found: " + e.message, null)
                } catch (e: IOException) {
                    Log.e(TAG, "Failed to close file streams: " + e.message, null)
                }
                fileInfo.withData(bytes)
            } catch (e: Exception) {
                Log.e(
                    TAG,
                    "Failed to load bytes into memory with error $e. Probably the file is too big to fit device memory. Bytes won't be added to the file this time."
                )
            }
        }

        @JvmStatic
        fun openFileStream(context: Context, uri: Uri, withData: Boolean): FileInfo? {
            var fileInputStream: InputStream? = null
            var fileOutputStream: FileOutputStream? = null
            val fileInfo = FileInfo.Builder()
            val fileName = getFileName(uri, context)
            val path =
                context.cacheDir.absolutePath + "/file_picker/" + System.currentTimeMillis() + "/" + (fileName
                    ?: "unamed")

            val file = File(path)

            if (!file.exists()) {
                try {
                    file.parentFile?.mkdirs()

                    fileInputStream = context.contentResolver.openInputStream(uri)
                    fileOutputStream = FileOutputStream(file)

                    val out = BufferedOutputStream(fileOutputStream)
                    val buffer = ByteArray(8192)
                    var len: Int

                    while ((fileInputStream!!.read(buffer).also { len = it }) >= 0) {
                        out.write(buffer, 0, len)
                    }
                    out.flush()
                } catch (e: Exception) {
                    Log.e(TAG, "Failed to retrieve and cache file: " + e.message, e)
                    return null
                } finally {
                    try {
                        fileOutputStream?.fd?.sync()
                        fileOutputStream?.close()
                        fileInputStream?.close()
                    } catch (ex: IOException) {
                        Log.e(TAG, "Failed to close file streams: " + ex.message, ex)
                    }
                }
            }

            if (withData) {
                loadData(file, fileInfo)
            }

            fileInfo
                .withPath(path)
                .withName(fileName)
                .withUri(uri)
                .withSize(file.length())

            return fileInfo.build()
        }

        fun getPathFromTreeUri(uri: Uri): String? {
            val docId = DocumentsContract.getTreeDocumentId(uri)
            val parts = docId.split(":")
            return "${Environment.getExternalStorageDirectory()}/${parts.last()}"
        }

        @JvmStatic
        fun getFullPathFromTreeUri(treeUri: Uri?, con: Context): String? {
            if (treeUri == null) {
                return null
            }

<<<<<<< HEAD
            if (Build.VERSION.SDK_INT < Build.VERSION_CODES.R) {
                if (isDownloadsDocument(treeUri)) {
                    val docId = DocumentsContract.getDocumentId(treeUri)
                    val extPath =
                        Environment.getExternalStoragePublicDirectory(Environment.DIRECTORY_DOWNLOADS).path
                    if (docId == "downloads") {
                        return extPath
                    } else if (docId.matches("^ms[df]\\:.*".toRegex())) {
                        val fileName = getFileName(treeUri, con)
                        return "$extPath/$fileName"
                    } else if (docId.startsWith("raw:")) {
                        return docId.split(":".toRegex()).dropLastWhile { it.isEmpty() }
                            .toTypedArray()[1]
                    }
                    return null
                }
            }
            var volumePath = getPathFromTreeUri(treeUri)
                ?: return File.separator

            if (volumePath.endsWith(File.separator)) {
                volumePath = volumePath.substring(0, volumePath.length - 1)
            }

            var documentPath = getDocumentPathFromTreeUri(treeUri)

            if (documentPath.endsWith(File.separator)) {
                documentPath = documentPath.substring(0, documentPath.length - 1)
            }

            return if (!documentPath.isEmpty()) {
=======
        if (documentPath.endsWith(File.separator)) {
            documentPath = documentPath.substring(0, documentPath.length - 1)
        }
        return if (!documentPath.isEmpty()) {
            if(volumePath.endsWith(documentPath)){
                volumePath
            }else {
>>>>>>> f30cd491
                if (documentPath.startsWith(File.separator)) {
                    volumePath + documentPath
                } else {
                    volumePath + File.separator + documentPath
                }
<<<<<<< HEAD
            } else {
                volumePath
=======
>>>>>>> f30cd491
            }
        }

        private fun getDocumentPathFromTreeUri(treeUri: Uri): String {
            val docId = DocumentsContract.getTreeDocumentId(treeUri)
            val split = docId.split(":".toRegex()).dropLastWhile { it.isEmpty() }.toTypedArray()
            return if ((split.size >= 2)) split[1]
            else File.separator
        }

        private fun recursiveDeleteFile(file: File?) {
            if (file == null || !file.exists()) {
                return
            }

            if (file.listFiles() != null && file.isDirectory) {
                for (child in file.listFiles().orEmpty()) {
                    recursiveDeleteFile(child)
                }
            }

            file.delete()
        }
    }<|MERGE_RESOLUTION|>--- conflicted
+++ resolved
@@ -521,7 +521,6 @@
                 return null
             }
 
-<<<<<<< HEAD
             if (Build.VERSION.SDK_INT < Build.VERSION_CODES.R) {
                 if (isDownloadsDocument(treeUri)) {
                     val docId = DocumentsContract.getDocumentId(treeUri)
@@ -553,25 +552,14 @@
             }
 
             return if (!documentPath.isEmpty()) {
-=======
-        if (documentPath.endsWith(File.separator)) {
-            documentPath = documentPath.substring(0, documentPath.length - 1)
-        }
-        return if (!documentPath.isEmpty()) {
-            if(volumePath.endsWith(documentPath)){
-                volumePath
-            }else {
->>>>>>> f30cd491
                 if (documentPath.startsWith(File.separator)) {
                     volumePath + documentPath
                 } else {
                     volumePath + File.separator + documentPath
                 }
-<<<<<<< HEAD
             } else {
                 volumePath
-=======
->>>>>>> f30cd491
+
             }
         }
 
